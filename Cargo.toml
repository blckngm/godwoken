--- conflicted
+++ resolved
@@ -30,16 +30,12 @@
 ]
 
 exclude = [
-<<<<<<< HEAD
-  "gwos-evm/polyjuice-tests",
-  # Autorocks is in its own workspace because it's relatively independent of
-  # other godwoken crates. This also makes rust-analyzer and cargo faster when
-  # working on godwoken.
-  "crates/autorocks",
-=======
+ # Autorocks is in its own workspace because it's relatively independent of
+ # other godwoken crates. This also makes rust-analyzer and cargo faster when
+ # working on godwoken.
+ "crates/autorocks",
  "gwos-evm/polyjuice-tests",
  "gwos/contracts",
->>>>>>> f71d2bf8
 ]
 
 [profile.release]
