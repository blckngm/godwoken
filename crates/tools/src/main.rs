mod deploy_genesis;
mod deploy_scripts;
mod deposit_ckb;
mod generate_config;
pub mod godwoken_rpc;
mod prepare_scripts;
<<<<<<< HEAD
mod withdraw;
=======
mod setup_nodes;
mod utils;
>>>>>>> b39179be

use clap::{value_t, App, Arg, SubCommand};
use std::path::Path;

fn main() {
    env_logger::init_from_env(env_logger::Env::default().default_filter_or("info"));

    let arg_privkey_path = Arg::with_name("privkey-path")
        .short("k")
        .takes_value(true)
        .required(true)
        .help("The private key file path");
    let arg_ckb_rpc = Arg::with_name("ckb-rpc-url")
        .short("r")
        .takes_value(true)
        .default_value("http://127.0.0.1:8114")
        .help("CKB jsonrpc rpc sever URL");

    let mut app = App::new("godwoken tools")
        .about("Godwoken cli tools")
        .subcommand(
            SubCommand::with_name("deploy-scripts")
                .about("Deploy scripts used by godwoken")
                .arg(arg_privkey_path.clone())
                .arg(arg_ckb_rpc.clone())
                .arg(
                    Arg::with_name("input-path")
                        .short("i")
                        .takes_value(true)
                        .required(true)
                        .help("The input json file path"),
                )
                .arg(
                    Arg::with_name("output-path")
                        .short("o")
                        .takes_value(true)
                        .required(true)
                        .help("The output json file path"),
                ),
        )
        .subcommand(
            SubCommand::with_name("deploy-genesis")
                .about("Deploy genesis block of godwoken")
                .arg(arg_privkey_path.clone())
                .arg(arg_ckb_rpc.clone())
                .arg(
                    Arg::with_name("deployment-results-path")
                        .short("d")
                        .takes_value(true)
                        .required(true)
                        .help("The deployment results json file path"),
                )
                .arg(
                    Arg::with_name("genesis-timestamp")
                        .short("t")
                        .takes_value(true)
                        .required(false)
                        .help("Genesis timestamp in milliseconds"),
                )
                .arg(
                    Arg::with_name("user-rollup-config-path")
                        .short("u")
                        .takes_value(true)
                        .required(true)
                        .help("The user rollup config json file path"),
                )
                .arg(
                    Arg::with_name("poa-config-path")
                        .short("p")
                        .takes_value(true)
                        .required(true)
                        .help("The poa config json file path"),
                )
                .arg(
                    Arg::with_name("output-path")
                        .short("o")
                        .takes_value(true)
                        .required(true)
                        .help("The output json file path"),
                ),
        )
        .subcommand(
            SubCommand::with_name("generate-config")
                .about("Generate configure")
                .arg(arg_ckb_rpc.clone())
                .arg(
                    Arg::with_name("indexer-rpc-url")
                        .short("i")
                        .takes_value(true)
                        .default_value("http://127.0.0.1:8116")
                        .required(true)
                        .help("The URL of ckb indexer"),
                )
                .arg(
                    Arg::with_name("scripts-deployment-results-path")
                        .short("s")
                        .takes_value(true)
                        .required(true)
                        .help("Scripts deployment results json file path"),
                )
                .arg(
                    Arg::with_name("genesis-deployment-results-path")
                        .short("g")
                        .takes_value(true)
                        .required(true)
                        .help("The genesis deployment results json file path"),
                )
                .arg(
                    Arg::with_name("polyjuice-binaries-dir-path")
                        .short("p")
                        .takes_value(true)
                        .required(true)
                        .help("Polyjuice binaries directory path"),
                )
                .arg(
                    Arg::with_name("database-url")
                        .short("d")
                        .takes_value(true)
                        .help("The web3 store database url"),
                )
                .arg(
                    Arg::with_name("output-path")
                        .short("o")
                        .takes_value(true)
                        .required(true)
                        .help("The output json file path"),
                ),
        )
        .subcommand(
            SubCommand::with_name("prepare-scripts")
                .about("Prepare scripts used by godwoken")
                .arg(
                    Arg::with_name("mode")
                        .short("m")
                        .takes_value(true)
                        .default_value("build")
                        .required(true)
                        .help("Scripts generation mode: build or copy"),
                )
                .arg(
                    Arg::with_name("input-path")
                        .short("i")
                        .takes_value(true)
                        .required(true)
                        .help("The input json file path"),
                )
                .arg(
                    Arg::with_name("repos-dir-path")
                        .short("r")
                        .takes_value(true)
                        .default_value("tmp/scripts-build-dir/")
                        .required(true)
                        .help("The repos dir path"),
                )
                .arg(
                    Arg::with_name("scripts-dir-path")
                        .short("s")
                        .takes_value(true)
                        .default_value("scripts/")
                        .required(true)
                        .help("Scripts directory path"),
                )
                .arg(
                    Arg::with_name("output-path")
                        .short("o")
                        .takes_value(true)
                        .required(true)
                        .help("The output scripts deploy json file path"),
                ),
        )
        .subcommand(
            SubCommand::with_name("deposit-ckb")
                .about("Deposit CKB to godwoken")
                .arg(arg_ckb_rpc.clone())
                .arg(arg_privkey_path.clone())
                .arg(
                    Arg::with_name("deployment-results-path")
                        .short("d")
                        .long("deployment-results-path")
                        .takes_value(true)
                        .required(true)
                        .help("The deployment results json file path"),
                )
                .arg(
                    Arg::with_name("config-path")
                        .short("o")
                        .long("config-path")
                        .takes_value(true)
                        .required(true)
                        .help("The config.toml file path"),
                )
                .arg(
                    Arg::with_name("capacity")
                        .short("c")
                        .long("capacity")
                        .takes_value(true)
                        .required(true)
                        .help("CKB capacity to deposit"),
                )
                .arg(
                    Arg::with_name("eth-address")
                        .short("e")
                        .long("eth-address")
                        .takes_value(true)
                        .required(false)
                        .help("Target eth address, calculated by private key in default"),
                )
                .arg(
                    Arg::with_name("fee")
                        .short("f")
                        .long("fee")
                        .takes_value(true)
                        .required(false)
                        .default_value("0.0001")
                        .help("Transaction fee, default to 0.0001 CKB"),
                )
                .arg(
                    Arg::with_name("godwoken-rpc-url")
                        .short("g")
                        .long("godwoken-rpc-url")
                        .takes_value(true)
                        .default_value("http://127.0.0.1:8119")
                        .help("Godwoken jsonrpc rpc sever URL"),
                )
                .arg(
                    Arg::with_name("prefix-with-gw")
                        .short("w")
                        .long("prefix-with-gw")
                        .takes_value(false)
                        .help("Godwoken RPC with gw prefix or not."),
                ),
        )
        .subcommand(
            SubCommand::with_name("withdraw")
                .about("withdraw CKB / sUDT from godwoken")
                .arg(arg_privkey_path.clone())
                .arg(
                    Arg::with_name("deployment-results-path")
                        .short("d")
                        .long("deployment-results-path")
                        .takes_value(true)
                        .required(true)
                        .help("The deployment results json file path"),
                )
                .arg(
                    Arg::with_name("config-path")
                        .short("o")
                        .long("config-path")
                        .takes_value(true)
                        .required(true)
                        .help("The config.toml file path"),
                )
                .arg(
                    Arg::with_name("capacity")
                        .short("c")
                        .long("capacity")
                        .takes_value(true)
                        .required(true)
                        .help("CKB capacity to withdrawal"),
                )
                .arg(
                    Arg::with_name("amount")
                        .short("m")
                        .long("amount")
                        .takes_value(true)
                        .default_value("0")
                        .help("sUDT amount to withdrawal"),
                )
                .arg(
                    Arg::with_name("owner-ckb-address")
                        .short("a")
                        .long("owner-ckb-address")
                        .takes_value(true)
                        .required(true)
                        .help("owner ckb address (to)"),
                )
                .arg(
                    Arg::with_name("sudt-script-hash")
                        .short("s")
                        .long("sudt-script-hash")
                        .takes_value(true)
                        .required(false)
                        .default_value(
                            "0x0000000000000000000000000000000000000000000000000000000000000000",
                        )
                        .help("l1 sudt script hash, default for withdrawal CKB"),
                )
                .arg(
                    Arg::with_name("godwoken-rpc-url")
                        .short("g")
                        .long("godwoken-rpc-url")
                        .takes_value(true)
                        .default_value("http://127.0.0.1:8119")
                        .help("Godwoken jsonrpc rpc sever URL"),
                )
                .arg(
                    Arg::with_name("prefix-with-gw")
                        .short("w")
                        .long("prefix-with-gw")
                        .takes_value(false)
                        .help("Godwoken RPC with gw prefix or not."),
                ),
        )
        .subcommand(
            SubCommand::with_name("setup-nodes")
                .about("Generate godwoken nodes private keys, poa and rollup configs")
                .arg(arg_privkey_path.clone())
                .arg(
                    Arg::with_name("capacity")
                        .short("c")
                        .takes_value(true)
                        .default_value("200000")
                        .required(true)
                        .help("Capacity transferred to every node"),
                )
                .arg(
                    Arg::with_name("nodes-count")
                        .short("n")
                        .takes_value(true)
                        .default_value("2")
                        .required(true)
                        .help("The godwoken nodes count"),
                )
                .arg(
                    Arg::with_name("output-dir-path")
                        .short("o")
                        .takes_value(true)
                        .default_value("deploy/")
                        .required(true)
                        .help("The godwoken nodes private keys output dir path"),
                )
                .arg(
                    Arg::with_name("poa-config-path")
                        .short("p")
                        .takes_value(true)
                        .required(true)
                        .help("Output poa config file path"),
                )
                .arg(
                    Arg::with_name("rollup-config-path")
                        .short("r")
                        .takes_value(true)
                        .required(true)
                        .help("Output rollup config file path"),
                ),
        );

    let matches = app.clone().get_matches();
    match matches.subcommand() {
        ("deploy-scripts", Some(m)) => {
            let privkey_path = Path::new(m.value_of("privkey-path").unwrap());
            let ckb_rpc_url = m.value_of("ckb-rpc-url").unwrap();
            let input_path = Path::new(m.value_of("input-path").unwrap());
            let output_path = Path::new(m.value_of("output-path").unwrap());
            if let Err(err) = deploy_scripts::deploy_scripts(
                &privkey_path,
                ckb_rpc_url,
                &input_path,
                &output_path,
            ) {
                log::error!("Deploy scripts error: {}", err);
                std::process::exit(-1);
            };
        }
        ("deploy-genesis", Some(m)) => {
            let privkey_path = Path::new(m.value_of("privkey-path").unwrap());
            let ckb_rpc_url = m.value_of("ckb-rpc-url").unwrap();
            let deployment_results_path = Path::new(m.value_of("deployment-results-path").unwrap());
            let user_rollup_path = Path::new(m.value_of("user-rollup-config-path").unwrap());
            let poa_config_path = Path::new(m.value_of("poa-config-path").unwrap());
            let output_path = Path::new(m.value_of("output-path").unwrap());
            let timestamp = m
                .value_of("genesis-timestamp")
                .map(|s| s.parse().expect("timestamp in milliseconds"));
            if let Err(err) = deploy_genesis::deploy_genesis(
                &privkey_path,
                ckb_rpc_url,
                &deployment_results_path,
                &user_rollup_path,
                &poa_config_path,
                timestamp,
                &output_path,
            ) {
                log::error!("Deploy genesis error: {}", err);
                std::process::exit(-1);
            };
        }
        ("generate-config", Some(m)) => {
            let ckb_url = m.value_of("ckb-rpc-url").unwrap().to_string();
            let indexer_url = m.value_of("indexer-rpc-url").unwrap().to_string();
            let scripts_path = Path::new(m.value_of("scripts-deployment-results-path").unwrap());
            let genesis_path = Path::new(m.value_of("genesis-deployment-results-path").unwrap());
            let polyjuice_binaries_dir =
                Path::new(m.value_of("polyjuice-binaries-dir-path").unwrap());
            let output_path = Path::new(m.value_of("output-path").unwrap());
            let database_url = m.value_of("database-url");

            if let Err(err) = generate_config::generate_config(
                genesis_path,
                scripts_path,
                polyjuice_binaries_dir,
                ckb_url,
                indexer_url,
                output_path,
                database_url,
            ) {
                log::error!("Deploy genesis error: {}", err);
                std::process::exit(-1);
            };
        }
        ("prepare-scripts", Some(m)) => {
            let mode = value_t!(m, "mode", prepare_scripts::ScriptsBuildMode).unwrap();
            let input_path = Path::new(m.value_of("input-path").unwrap());
            let repos_dir = Path::new(m.value_of("repos-dir-path").unwrap());
            let scripts_dir = Path::new(m.value_of("scripts-dir-path").unwrap());
            let output_path = Path::new(m.value_of("output-path").unwrap());
            if let Err(err) = prepare_scripts::prepare_scripts(
                mode,
                input_path,
                repos_dir,
                scripts_dir,
                output_path,
            ) {
                log::error!("Prepare scripts error: {}", err);
                std::process::exit(-1);
            };
        }
        ("deposit-ckb", Some(m)) => {
            let ckb_rpc_url = m.value_of("ckb-rpc-url").unwrap().to_string();
            let privkey_path = Path::new(m.value_of("privkey-path").unwrap());
            let capacity = m.value_of("capacity").unwrap();
            let fee = m.value_of("fee").unwrap();
            let eth_address = m.value_of("eth-address");
            let deployment_results_path = Path::new(m.value_of("deployment-results-path").unwrap());
            let config_path = Path::new(m.value_of("config-path").unwrap());
            let godwoken_rpc_url = m.value_of("godwoken-rpc-url").unwrap();
            let prefix_with_gw = m.is_present("prefix-with-gw");

            if let Err(err) = deposit_ckb::deposit_ckb(
                privkey_path,
                deployment_results_path,
                config_path,
                capacity,
                fee,
                ckb_rpc_url.as_str(),
                eth_address,
                godwoken_rpc_url,
                prefix_with_gw,
            ) {
                log::error!("Deposit CKB error: {}", err);
                std::process::exit(-1);
            };
        }
<<<<<<< HEAD
        ("withdraw", Some(m)) => {
            let privkey_path = Path::new(m.value_of("privkey-path").unwrap());
            let capacity = m.value_of("capacity").unwrap();
            let amount = m.value_of("amount").unwrap();
            let deployment_results_path = Path::new(m.value_of("deployment-results-path").unwrap());
            let config_path = Path::new(m.value_of("config-path").unwrap());
            let godwoken_rpc_url = m.value_of("godwoken-rpc-url").unwrap();
            let owner_ckb_address = m.value_of("owner-ckb-address").unwrap();
            let sudt_script_hash = m.value_of("sudt-script-hash").unwrap();
            let prefix_with_gw = m.is_present("prefix-with-gw");

            if let Err(err) = withdraw::withdraw(
                godwoken_rpc_url,
                privkey_path,
                capacity,
                amount,
                sudt_script_hash,
                owner_ckb_address,
                config_path,
                deployment_results_path,
                prefix_with_gw,
            ) {
                log::error!("Withdrawal error: {}", err);
                std::process::exit(-1);
            };
=======
        ("setup-nodes", Some(m)) => {
            let privkey_path = Path::new(m.value_of("privkey-path").unwrap());
            let capacity = m
                .value_of("capacity")
                .map(|c| c.parse().expect("get capacity"))
                .unwrap();
            let nodes_count = m
                .value_of("nodes-count")
                .map(|c| c.parse().expect("nodes count"))
                .unwrap();
            let output_dir = Path::new(m.value_of("output-dir-path").unwrap());
            let poa_config_path = Path::new(m.value_of("poa-config-path").unwrap());
            let rollup_config_path = Path::new(m.value_of("rollup-config-path").unwrap());
            setup_nodes::setup_nodes(
                privkey_path,
                capacity,
                nodes_count,
                output_dir,
                poa_config_path,
                rollup_config_path,
            );
>>>>>>> b39179be
        }
        _ => {
            app.print_help().expect("print help");
        }
    }
}<|MERGE_RESOLUTION|>--- conflicted
+++ resolved
@@ -4,12 +4,9 @@
 mod generate_config;
 pub mod godwoken_rpc;
 mod prepare_scripts;
-<<<<<<< HEAD
-mod withdraw;
-=======
 mod setup_nodes;
 mod utils;
->>>>>>> b39179be
+mod withdraw;
 
 use clap::{value_t, App, Arg, SubCommand};
 use std::path::Path;
@@ -463,7 +460,6 @@
                 std::process::exit(-1);
             };
         }
-<<<<<<< HEAD
         ("withdraw", Some(m)) => {
             let privkey_path = Path::new(m.value_of("privkey-path").unwrap());
             let capacity = m.value_of("capacity").unwrap();
@@ -489,7 +485,7 @@
                 log::error!("Withdrawal error: {}", err);
                 std::process::exit(-1);
             };
-=======
+        }
         ("setup-nodes", Some(m)) => {
             let privkey_path = Path::new(m.value_of("privkey-path").unwrap());
             let capacity = m
@@ -511,7 +507,6 @@
                 poa_config_path,
                 rollup_config_path,
             );
->>>>>>> b39179be
         }
         _ => {
             app.print_help().expect("print help");
