use std::time::Duration;

use anyhow::Result;
use async_trait::async_trait;
use gw_types::{
<<<<<<< HEAD
    offchain::{CellWithStatus, DepositInfo, ErrorTxReceipt},
    packed::OutPoint,
=======
    offchain::{CellWithStatus, CollectedCustodianCells, DepositInfo, RollupContext},
    packed::{OutPoint, WithdrawalRequest},
>>>>>>> 6905a787
};
use gw_utils::local_cells::LocalCellsManager;

#[async_trait]
pub trait MemPoolProvider {
    async fn estimate_next_blocktime(&self) -> Result<Duration>;
    async fn collect_deposit_cells(
        &self,
        local_cells_manager: &LocalCellsManager,
    ) -> Result<Vec<DepositInfo>>;
    async fn get_cell(&self, out_point: OutPoint) -> Result<Option<CellWithStatus>>;
}<|MERGE_RESOLUTION|>--- conflicted
+++ resolved
@@ -3,13 +3,8 @@
 use anyhow::Result;
 use async_trait::async_trait;
 use gw_types::{
-<<<<<<< HEAD
-    offchain::{CellWithStatus, DepositInfo, ErrorTxReceipt},
+    offchain::{CellWithStatus, DepositInfo},
     packed::OutPoint,
-=======
-    offchain::{CellWithStatus, CollectedCustodianCells, DepositInfo, RollupContext},
-    packed::{OutPoint, WithdrawalRequest},
->>>>>>> 6905a787
 };
 use gw_utils::local_cells::LocalCellsManager;
 
