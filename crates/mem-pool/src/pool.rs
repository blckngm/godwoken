#![allow(clippy::mutable_key_type)]
#![allow(clippy::unnecessary_unwrap)]
//! MemPool
//!
//! The mem pool will update txs & withdrawals 'instantly' by running background tasks.
//! So a user could query the tx receipt 'instantly'.
//! Since we already got the next block status, the block prodcuer would not need to execute
//! txs & withdrawals again.
//!

use anyhow::{anyhow, Context, Result};
use gw_common::{
    builtins::CKB_SUDT_ACCOUNT_ID, ckb_decimal::CKBCapacity, registry_address::RegistryAddress,
    state::State, H256,
};
use gw_config::{MemBlockConfig, MemPoolConfig, NodeMode};
use gw_dynamic_config::manager::DynamicConfigManager;
use gw_generator::{
    constants::L2TX_MAX_CYCLES,
    error::TransactionError,
    traits::StateExt,
    verification::{transaction::TransactionVerifier, withdrawal::WithdrawalVerifier},
    ArcSwap, Generator,
};
use gw_store::{
    chain_view::ChainView,
    mem_pool_state::{MemPoolState, MemStore},
    state::mem_state_db::MemStateTree,
    traits::chain_store::ChainStore,
    transaction::StoreTransaction,
    Store,
};
use gw_traits::CodeStore;
use gw_types::{
<<<<<<< HEAD
    offchain::{CellStatus, CellWithStatus, DepositInfo, FinalizedCustodianCapacity},
=======
    offchain::DepositInfo,
>>>>>>> f6bbd5eb
    packed::{
        AccountMerkleState, BlockInfo, L2Block, L2Transaction, Script, TxReceipt,
        WithdrawalRequest, WithdrawalRequestExtra,
    },
    prelude::{Pack, Unpack},
};
use gw_utils::local_cells::LocalCellsManager;
use std::{
    cmp::{max, min},
    collections::{HashMap, HashSet, VecDeque},
    iter::FromIterator,
    ops::Shr,
    sync::Arc,
    time::{Duration, Instant},
};
use tentacle::service::ServiceAsyncControl;
use tokio::sync::{broadcast, Mutex};
use tracing::instrument;

use crate::{
    mem_block::MemBlock,
    restore_manager::RestoreManager,
    sync::{
        mq::tokio_kafka,
        p2p::{self, SyncServerState},
        publish::MemPoolPublishService,
    },
    traits::MemPoolProvider,
    types::EntryList,
    withdrawal::Generator as WithdrawalGenerator,
};

#[derive(Debug, Default)]
pub struct OutputParam {
    pub retry_count: usize,
}

impl OutputParam {
    pub fn new(retry_count: usize) -> Self {
        OutputParam { retry_count }
    }
}

/// MemPool
pub struct MemPool {
    /// store
    store: Store,
    /// current tip
    current_tip: (H256, u64),
    /// generator instance
    generator: Arc<Generator>,
    /// pending queue, contains executable contents
    pending: HashMap<u32, EntryList>,
    /// memory block
    mem_block: MemBlock,
    /// Mem pool provider
    provider: Box<dyn MemPoolProvider + Send + Sync>,
    /// Pending deposits
    pending_deposits: Vec<DepositInfo>,
    /// Mem block save and restore
    restore_manager: RestoreManager,
    /// Restored txs to finalize
    pending_restored_tx_hashes: VecDeque<H256>,
    // Fan-out mem block from full node to readonly node
    mem_pool_publish_service: Option<MemPoolPublishService>,
    node_mode: NodeMode,
    mem_pool_state: Arc<MemPoolState>,
    dynamic_config_manager: Arc<ArcSwap<DynamicConfigManager>>,
    new_tip_publisher: broadcast::Sender<(H256, u64)>,
    mem_block_config: MemBlockConfig,
    has_p2p_sync: bool,
}

pub struct MemPoolCreateArgs {
    pub block_producer: RegistryAddress,
    pub store: Store,
    pub generator: Arc<Generator>,
    pub provider: Box<dyn MemPoolProvider + Send + Sync>,
    pub config: MemPoolConfig,
    pub node_mode: NodeMode,
    pub dynamic_config_manager: Arc<ArcSwap<DynamicConfigManager>>,
    pub has_p2p_sync: bool,
}

impl Drop for MemPool {
    fn drop(&mut self) {
        log::info!("Saving mem block to {:?}", self.restore_manager().path());
        if let Err(err) = self.save_mem_block() {
            log::error!("Save mem block error {}", err);
        }
        self.restore_manager().delete_before_one_hour();
    }
}

impl MemPool {
    pub async fn create(args: MemPoolCreateArgs) -> Result<Self> {
        let MemPoolCreateArgs {
            block_producer,
            store,
            generator,
            provider,
            config,
            node_mode,
            dynamic_config_manager,
            has_p2p_sync,
        } = args;
        let pending = Default::default();

        let tip_block = {
            let db = store.begin_transaction();
            db.get_last_valid_tip_block()?
        };
        let tip = (tip_block.hash().into(), tip_block.raw().number().unpack());

        let mut mem_block = MemBlock::with_block_producer(block_producer);
        let mut pending_deposits = vec![];
        let mut pending_restored_tx_hashes = VecDeque::new();

        let restore_manager = RestoreManager::build(&config.restore_path)?;
        if let Ok(Some((restored, timestamp))) = restore_manager.restore_from_latest() {
            log::info!("[mem-pool] restore mem block from timestamp {}", timestamp);

            let hashes: Vec<_> = restored.withdrawals().unpack();
            mem_block.force_reinject_withdrawal_hashes(hashes.as_slice());

            pending_restored_tx_hashes = VecDeque::from(Unpack::<Vec<_>>::unpack(&restored.txs()));
            pending_deposits = restored.deposits().unpack();
        }

        mem_block.clear_txs();

        let producer = config
            .publish
            .map(|config| -> Result<tokio_kafka::Producer> {
                log::info!("Setup fan out mem_block handler.");
                let producer = tokio_kafka::Producer::connect(config.hosts, config.topic)?;
                Ok(producer)
            })
            .transpose()?;
        let mem_pool_publish_service = if producer.is_some() {
            Some(MemPoolPublishService::start(producer, None))
        } else {
            None
        };

        let mem_pool_state = {
            let mem_store = MemStore::new(store.get_snapshot());
            Arc::new(MemPoolState::new(Arc::new(mem_store), false))
        };

        let (new_tip_publisher, _) = broadcast::channel(1);

        let mut mem_pool = MemPool {
            store,
            current_tip: tip,
            generator,
            pending,
            mem_block,
            provider,
            pending_deposits,
            restore_manager: restore_manager.clone(),
            pending_restored_tx_hashes,
            mem_pool_publish_service,
            node_mode,
            mem_pool_state,
            dynamic_config_manager,
            new_tip_publisher,
            mem_block_config: config.mem_block,
            has_p2p_sync,
        };
        mem_pool.restore_pending_withdrawals().await?;

        // update mem block info
        let snap = mem_pool.mem_pool_state().load();
        snap.update_mem_pool_block_info(mem_pool.mem_block.block_info())?;
        mem_pool.mem_pool_state().store(snap.into());
        // clear stored mem blocks
        tokio::spawn(async move {
            restore_manager.delete_before_one_hour();
        });

        Ok(mem_pool)
    }

    pub fn mem_block(&self) -> &MemBlock {
        &self.mem_block
    }

    pub fn mem_pool_state(&self) -> Arc<MemPoolState> {
        self.mem_pool_state.clone()
    }

    pub fn restore_manager(&self) -> &RestoreManager {
        &self.restore_manager
    }

    pub fn save_mem_block(&mut self) -> Result<()> {
        if !self.pending_restored_tx_hashes.is_empty() {
            log::warn!(
                "save mem block, but have pending restored txs from previous restored mem block"
            );

            self.mem_block.force_reinject_tx_hashes(
                Vec::from_iter(self.pending_restored_tx_hashes.clone()).as_slice(),
            );
        }

        self.restore_manager.save(self.mem_block())
    }

    pub fn save_mem_block_with_suffix(&mut self, suffix: &str) -> Result<()> {
        if !self.pending_restored_tx_hashes.is_empty() {
            log::warn!(
                "save mem block, but have pending restored txs from previous restored mem block"
            );

            self.mem_block.force_reinject_tx_hashes(
                Vec::from(self.pending_restored_tx_hashes.clone()).as_slice(),
            );
        }

        self.restore_manager
            .save_with_suffix(self.mem_block(), suffix)
    }

    pub fn set_provider(&mut self, provider: Box<dyn MemPoolProvider + Send + Sync>) {
        self.provider = provider;
    }

    pub fn is_mem_txs_full(&self, expect_slots: usize) -> bool {
        self.mem_block.txs().len().saturating_add(expect_slots) > self.mem_block_config.max_txs
    }

    pub fn pending_restored_tx_hashes(&mut self) -> &mut VecDeque<H256> {
        &mut self.pending_restored_tx_hashes
    }

    /// Push a layer2 tx into pool
    #[instrument(skip_all)]
    pub async fn push_transaction(&mut self, tx: L2Transaction) -> Result<()> {
        let db = self.store.begin_transaction();

        let snap = self.mem_pool_state.load();
        let mut state = snap.state()?;
        self.push_transaction_with_db(&db, &mut state, tx).await?;
        db.commit()?;
        self.mem_pool_state.store(snap.into());
        Ok(())
    }

    /// Push a layer2 tx into pool
    #[instrument(skip_all, fields(tx_hash = %tx.hash().pack()))]
    async fn push_transaction_with_db(
        &mut self,
        db: &StoreTransaction,
        state: &mut MemStateTree<'_>,
        tx: L2Transaction,
    ) -> Result<()> {
        // check duplication
        let tx_hash: H256 = tx.raw().hash().into();
        if self.mem_block.txs_set().contains(&tx_hash) {
            return Err(anyhow!("duplicated tx"));
        }

        // reject if mem block is full
        // TODO: we can use the pool as a buffer
        if self.mem_block.txs().len() >= self.mem_block_config.max_txs {
            return Err(anyhow!(
                "Mem block is full, MAX_MEM_BLOCK_TXS: {}",
                self.mem_block_config.max_txs
            ));
        }

        // verify transaction
        TransactionVerifier::new(state, self.generator.rollup_context()).verify(&tx)?;
        // verify signature
        self.generator.check_transaction_signature(state, &tx)?;

        // instantly run tx in background & update local state
        let t = Instant::now();
        let tx_receipt = self.execute_tx(db, state, tx.clone()).await?;
        log::debug!("[push tx] finalize tx time: {}ms", t.elapsed().as_millis());

        // save tx receipt in mem pool
        let post_state = tx_receipt.post_state();
        self.mem_block.push_tx(tx_hash, post_state);
        db.insert_mem_pool_transaction_receipt(&tx_hash, tx_receipt)?;

        // Add to pool
        let account_id: u32 = tx.raw().from_id().unpack();
        db.insert_mem_pool_transaction(&tx_hash, tx.clone())?;
        let entry_list = self.pending.entry(account_id).or_default();
        entry_list.txs.push(tx);

        Ok(())
    }

    /// Push a withdrawal request into pool
    #[instrument(skip_all, fields(withdrawal = %withdrawal.hash().pack()))]
    pub async fn push_withdrawal_request(
        &mut self,
        withdrawal: WithdrawalRequestExtra,
    ) -> Result<()> {
        // check duplication
        let withdrawal_hash: H256 = withdrawal.raw().hash().into();
        if self.mem_block.withdrawals_set().contains(&withdrawal_hash) {
            return Err(anyhow!("duplicated withdrawal"));
        }

        // basic verification
        let snap = self.mem_pool_state.load();
        let state = snap.state()?;
        self.verify_withdrawal_request(&withdrawal, &state).await?;

        // Check replace-by-fee
        // TODO

        let account_script_hash: H256 = withdrawal.raw().account_script_hash().unpack();
        let account_id = state
            .get_account_id_by_script_hash(&account_script_hash)?
            .expect("get account_id");
        let entry_list = self.pending.entry(account_id).or_default();
        entry_list.withdrawals.push(withdrawal.clone());
        // Add to pool
        let db = self.store.begin_transaction();
        db.insert_mem_pool_withdrawal(&withdrawal_hash, withdrawal)?;
        db.commit()?;
        Ok(())
    }

    // TODO: optimization: collect on reset and cache.
    fn collect_finalized_custodian_capacity(&self) -> Result<FinalizedCustodianCapacity> {
        let tip = self.current_tip.1;
        if tip == 0 {
            return Ok(Default::default());
        }
        let snap = self.store.get_snapshot();
        let mut c: FinalizedCustodianCapacity = snap
            .get_block_post_finalized_custodian_capacity(tip)
            .ok_or_else(|| anyhow!("failed to get last block post finalized custodian capacity"))?
            .as_reader()
            .unpack();
        let last_finalized = self
            .generator
            .rollup_context()
            .last_finalized_block_number(tip);
        if last_finalized > 0 {
            let last_finalized_deposits = snap
                .get_block_deposit_info_vec(last_finalized)
                .context("get last finalized block deposit")?;
            for i in last_finalized_deposits {
                let d = i.request();
                c.capacity += u128::from(d.capacity().unpack());
                let amount = d.amount().unpack();
                if amount > 0 {
                    let hash = d.sudt_script_hash().unpack();
                    c.checked_add_sudt(hash, amount, d.script())
                        .expect("add sudt amount overflow");
                }
            }
        }
        Ok(c)
    }
    // Withdrawal request verification
    // TODO: duplicate withdrawal check
    #[instrument(skip_all)]
    async fn verify_withdrawal_request(
        &self,
        withdrawal: &WithdrawalRequestExtra,
        state: &(impl State + CodeStore),
    ) -> Result<()> {
        // verify withdrawal signature
        self.generator
            .check_withdrawal_signature(state, withdrawal)?;

        let finalized_custodian_capacity = self.collect_finalized_custodian_capacity()?;
        let withdrawal_generator = WithdrawalGenerator::new(
            self.generator.rollup_context(),
            finalized_custodian_capacity,
        );
        withdrawal_generator.verify_remained_amount(&withdrawal.request())?;

        // withdrawal basic verification
        let db = self.store.begin_transaction();
        let asset_script = db.get_asset_script(&withdrawal.raw().sudt_script_hash().unpack())?;
        WithdrawalVerifier::new(state, self.generator.rollup_context())
            .verify(withdrawal, asset_script)
            .map_err(Into::into)
    }

    /// Return pending contents
    fn pending(&self) -> &HashMap<u32, EntryList> {
        &self.pending
    }

    /// Notify new tip
    /// this method update current state of mem pool
    #[instrument(skip_all)]
    pub async fn notify_new_tip(
        &mut self,
        new_tip: H256,
        local_cells_manager: &LocalCellsManager,
    ) -> Result<()> {
        // reset pool state
        self.reset(Some(self.current_tip.0), Some(new_tip), local_cells_manager)
            .await?;
        Ok(())
    }

    /// Clear mem block state and recollect deposits
    #[instrument(skip_all)]
    pub async fn reset_mem_block(&mut self, local_cells_manager: &LocalCellsManager) -> Result<()> {
        log::info!("[mem-pool] reset mem block");
        // reset pool state
        self.reset(
            Some(self.current_tip.0),
            Some(self.current_tip.0),
            local_cells_manager,
        )
        .await?;
        Ok(())
    }

    /// output mem block
    #[instrument(skip_all, fields(retry_count = output_param.retry_count))]
    pub fn output_mem_block(&self, output_param: &OutputParam) -> (MemBlock, AccountMerkleState) {
        Self::package_mem_block(&self.mem_block, output_param)
    }

    pub(crate) fn package_mem_block(
        mem_block: &MemBlock,
        output_param: &OutputParam,
    ) -> (MemBlock, AccountMerkleState) {
        let (withdrawals_count, deposits_count, txs_count) =
            repackage_count(mem_block, output_param);

        log::info!(
            "[mem-pool] package mem block, retry count {}",
            output_param.retry_count
        );
        mem_block.repackage(withdrawals_count, deposits_count, txs_count)
    }

    /// Reset pool
    ///
    /// - For Full node and Test node:
    ///
    ///   This method reset the current state of the mem pool.
    ///   Discarded txs & withdrawals will be reinject to pool.
    ///
    /// - For ReadOnly nodes without P2P sync:
    ///
    ///   This method resets the current state of the mem pool.
    ///
    /// - For ReadOnly nodes with P2P sync:
    ///
    ///   This function only update the current tip.
    ///   The state reset of readonly only happend when receives states from publisher, see `refresh_mem_block`
    #[instrument(skip_all, fields(old_tip = old_tip.map(|h| display(h.pack())), new_tip = new_tip.map(|h| display(h.pack()))))]
    async fn reset(
        &mut self,
        old_tip: Option<H256>,
        new_tip: Option<H256>,
        local_cells_manager: &LocalCellsManager,
    ) -> Result<()> {
        match self.node_mode {
            NodeMode::FullNode | NodeMode::Test => {
                self.reset_full(old_tip, new_tip, local_cells_manager).await
            }
            NodeMode::ReadOnly => self.reset_read_only(old_tip, new_tip).await,
        }
    }

    /// Only **ReadOnly** node.
    /// update current tip.
    #[instrument(skip_all)]
    async fn reset_read_only(
        &mut self,
        _old_tip: Option<H256>,
        new_tip: Option<H256>,
    ) -> Result<()> {
        let new_tip = match new_tip {
            Some(block_hash) => block_hash,
            None => {
                log::debug!("reset new tip to last valid tip block");
                self.store.get_last_valid_tip_block_hash()?
            }
        };
        let new_tip_block = self.store.get_block(&new_tip)?.expect("new tip block");
        self.current_tip = (new_tip, new_tip_block.raw().number().unpack());
        if !self.has_p2p_sync {
            // For read only nodes that does not have P2P mem-pool syncing, just
            // reset mem block and mem pool state. Mem block will be mostly
            // empty and not in sync with full node anyway, so we skip
            // re-injecting discarded txs/withdrawals.
            let snapshot = self.store.get_snapshot();
            self.mem_block.reset(&new_tip_block, Duration::ZERO);
            let mem_store = MemStore::new(snapshot);
            mem_store.update_mem_pool_block_info(self.mem_block.block_info())?;
            self.mem_pool_state.store(Arc::new(mem_store));
        }

        let _ = self.new_tip_publisher.send(self.current_tip);
        Ok(())
    }

    /// Only **Full** node and **Test** node.
    /// reset mem pool state
    #[instrument(skip_all)]
    async fn reset_full(
        &mut self,
        old_tip: Option<H256>,
        new_tip: Option<H256>,
        local_cells_manager: &LocalCellsManager,
    ) -> Result<()> {
        let mut reinject_txs = Default::default();
        let mut reinject_withdrawals = Default::default();
        // read block from db
        let new_tip = match new_tip {
            Some(block_hash) => block_hash,
            None => {
                log::debug!("reset new tip to last valid tip block");
                self.store.get_last_valid_tip_block_hash()?
            }
        };
        let new_tip_block = self.store.get_block(&new_tip)?.expect("new tip block");

        if old_tip.is_some() && old_tip != Some(new_tip_block.raw().parent_block_hash().unpack()) {
            let old_tip = old_tip.unwrap();
            let old_tip_block = self.store.get_block(&old_tip)?.expect("old tip block");

            let new_number: u64 = new_tip_block.raw().number().unpack();
            let old_number: u64 = old_tip_block.raw().number().unpack();
            let depth = max(new_number, old_number) - min(new_number, old_number);
            if depth > 64 {
                log::error!("skipping deep transaction reorg: depth {}", depth);
            } else {
                let mut rem = old_tip_block;
                let mut add = new_tip_block.clone();
                let mut discarded_txs: VecDeque<L2Transaction> = Default::default();
                let mut included_txs: HashSet<L2Transaction> = Default::default();
                let mut discarded_withdrawals: VecDeque<WithdrawalRequestExtra> =
                    Default::default();
                let mut included_withdrawals: HashSet<WithdrawalRequest> = Default::default();
                while rem.raw().number().unpack() > add.raw().number().unpack() {
                    // reverse push, so we can keep txs in block's order
                    for index in (0..rem.transactions().len()).rev() {
                        discarded_txs.push_front(rem.transactions().get(index).unwrap());
                    }
                    // reverse push, so we can keep withdrawals in block's order
                    for index in (0..rem.withdrawals().len()).rev() {
                        let withdrawal = rem.withdrawals().get(index).unwrap();
                        let withdrawal_extra = self
                            .store
                            .get_withdrawal(&withdrawal.hash().into())?
                            .expect("get withdrawal");
                        discarded_withdrawals.push_front(withdrawal_extra);
                    }
                    rem = self
                        .store
                        .get_block(&rem.raw().parent_block_hash().unpack())?
                        .expect("get block");
                }
                while add.raw().number().unpack() > rem.raw().number().unpack() {
                    included_txs.extend(add.transactions().into_iter());
                    included_withdrawals.extend(rem.withdrawals().into_iter());
                    add = self
                        .store
                        .get_block(&add.raw().parent_block_hash().unpack())?
                        .expect("get block");
                }
                while rem.hash() != add.hash() {
                    // reverse push, so we can keep txs in block's order
                    for index in (0..rem.transactions().len()).rev() {
                        discarded_txs.push_front(rem.transactions().get(index).unwrap());
                    }
                    // reverse push, so we can keep withdrawals in block's order
                    for index in (0..rem.withdrawals().len()).rev() {
                        let withdrawal = rem.withdrawals().get(index).unwrap();
                        let withdrawal_extra = self
                            .store
                            .get_withdrawal(&withdrawal.hash().into())?
                            .expect("get withdrawal");
                        discarded_withdrawals.push_front(withdrawal_extra);
                    }
                    rem = self
                        .store
                        .get_block(&rem.raw().parent_block_hash().unpack())?
                        .expect("get block");
                    included_txs.extend(add.transactions().into_iter());
                    included_withdrawals.extend(add.withdrawals().into_iter());
                    add = self
                        .store
                        .get_block(&add.raw().parent_block_hash().unpack())?
                        .expect("get block");
                }
                // remove included txs
                discarded_txs.retain(|tx| !included_txs.contains(tx));
                reinject_txs = discarded_txs;
                // remove included withdrawals
                discarded_withdrawals
                    .retain(|withdrawal| !included_withdrawals.contains(&withdrawal.request()));
                reinject_withdrawals = discarded_withdrawals
                    .into_iter()
                    .map(Into::<WithdrawalRequestExtra>::into)
                    .collect::<VecDeque<_>>()
            }
        }

        let db = self.store.begin_transaction();

<<<<<<< HEAD
        // check pending deposits
        self.refresh_deposit_cells(&db, new_tip, local_cells_manager)
            .await?;
=======
        let is_mem_pool_recovery = old_tip.is_none();

        // refresh pending deposits
        if !is_mem_pool_recovery {
            self.refresh_deposit_cells(&db, new_tip).await?;
        }

>>>>>>> f6bbd5eb
        // estimate next l2block timestamp
        let estimated_timestamp = {
            let estimated = self.provider.estimate_next_blocktime().await?;
            let tip_timestamp = Duration::from_millis(new_tip_block.raw().timestamp().unpack());
            if estimated <= tip_timestamp {
                let overwriten_timestamp = tip_timestamp.saturating_add(Duration::from_secs(1));
                log::warn!(
                    "[mem-pool] reset mem-pool with insatisfied estimated time, overwrite estimated time {:?} -> {:?}",
                    estimated,
                    overwriten_timestamp
                );
                overwriten_timestamp
            } else {
                estimated
            }
        };
        // reset mem block state
        let snapshot = self.store.get_snapshot();
        let snap_last_valid_tip = snapshot.get_last_valid_tip_block_hash()?;
        assert_eq!(snap_last_valid_tip, new_tip, "set new snapshot");

        let mem_block_content = self.mem_block.reset(&new_tip_block, estimated_timestamp);

        // set tip
        self.current_tip = (new_tip, new_tip_block.raw().number().unpack());

        // Publish new tip.
        let _ = self.new_tip_publisher.send(self.current_tip);
        if let Some(ref publish) = self.mem_pool_publish_service {
            publish.new_tip(self.current_tip).await;
        }

        // mem block withdrawals
        let mem_block_withdrawals: Vec<_> = {
            let mut withdrawals = Vec::with_capacity(mem_block_content.withdrawals.len());
            for withdrawal_hash in mem_block_content.withdrawals {
                if let Some(withdrawal) = db.get_mem_pool_withdrawal(&withdrawal_hash)? {
                    withdrawals.push(withdrawal);
                }
            }
            withdrawals
        };

        // mem block txs
        let mem_block_txs: Vec<_> = {
            let mut txs = Vec::with_capacity(mem_block_content.txs.len());
            for tx_hash in mem_block_content.txs {
                if let Some(tx) = db.get_mem_pool_transaction(&tx_hash)? {
                    txs.push(tx);
                }
            }
            txs
        };

        // create new mem_store to maintain memory state
        let mem_store = MemStore::new(snapshot);
        mem_store.update_mem_pool_block_info(self.mem_block.block_info())?;
        let mut mem_state = mem_store.state()?;

        // remove from pending
        self.remove_unexecutables(&mut mem_state, &db).await?;

        log::info!("[mem-pool] reset reinject txs: {} mem-block txs: {} reinject withdrawals: {} mem-block withdrawals: {}", reinject_txs.len(), mem_block_txs.len(), reinject_withdrawals.len(), mem_block_withdrawals.len());
        // re-inject txs
        let txs = reinject_txs.into_iter().chain(mem_block_txs).collect();

        // re-inject withdrawals
        let mut withdrawals: Vec<_> = reinject_withdrawals.into_iter().collect();
        if is_mem_pool_recovery {
            // recovery mem block withdrawals
            withdrawals.extend(mem_block_withdrawals);
        } else {
            // packages more withdrawals
            self.try_package_more_withdrawals(&mem_state, &mut withdrawals);
        }

        self.prepare_next_mem_block(
            &db,
            &mut mem_state,
            withdrawals,
            self.pending_deposits.clone(),
            txs,
        )
        .await?;

        // store mem state
        self.mem_pool_state.store(Arc::new(mem_store));
        db.commit()?;

        Ok(())
    }

    fn try_package_more_withdrawals(
        &self,
        mem_state: &MemStateTree<'_>,
        withdrawals: &mut Vec<WithdrawalRequestExtra>,
    ) {
        // packages mem withdrawals
        fn filter_withdrawals(
            state: &MemStateTree<'_>,
            withdrawal: &WithdrawalRequestExtra,
        ) -> bool {
            let id = state
                .get_account_id_by_script_hash(&withdrawal.raw().account_script_hash().unpack())
                .expect("get id")
                .expect("id exist");
            let nonce = state.get_nonce(id).expect("get nonce");
            let expected_nonce: u32 = withdrawal.raw().nonce().unpack();
            expected_nonce >= nonce
        }
        withdrawals.retain(|w| filter_withdrawals(mem_state, w));

        // package withdrawals
        if withdrawals.len() < self.mem_block_config.max_withdrawals {
            for entry in self.pending().values() {
                if let Some(withdrawal) = entry.withdrawals.first() {
                    if filter_withdrawals(mem_state, withdrawal) {
                        withdrawals.push(withdrawal.clone());
                    }
                    if withdrawals.len() >= self.mem_block_config.max_withdrawals {
                        break;
                    }
                }
            }
        }
    }

    /// Discard unexecutables from pending.
    #[instrument(skip_all)]
    async fn remove_unexecutables(
        &mut self,
        state: &mut MemStateTree<'_>,
        db: &StoreTransaction,
    ) -> Result<()> {
        let mut remove_list = Vec::default();
        // iter pending accounts and demote any non-executable objects
        for (&account_id, list) in &mut self.pending {
            let nonce = state.get_nonce(account_id)?;

            // drop txs if tx.nonce lower than nonce
            let deprecated_txs = list.remove_lower_nonce_txs(nonce);
            for tx in deprecated_txs {
                let tx_hash = tx.hash().into();
                db.remove_mem_pool_transaction(&tx_hash)?;
            }
            // Drop all withdrawals that are have no enough balance
            let script_hash = state.get_script_hash(account_id)?;
            if let Some(registry_id) = list
                .withdrawals
                .first()
                .map(|first| first.request().raw().registry_id().unpack())
            {
                let address = state
                    .get_registry_address_by_script_hash(registry_id, &script_hash)?
                    .expect("must exist");
                let capacity = CKBCapacity::from_layer2(
                    state.get_sudt_balance(CKB_SUDT_ACCOUNT_ID, &address)?,
                );
                let deprecated_withdrawals = list.remove_lower_nonce_withdrawals(nonce, capacity);
                for withdrawal in deprecated_withdrawals {
                    let withdrawal_hash: H256 = withdrawal.hash().into();
                    db.remove_mem_pool_withdrawal(&withdrawal_hash)?;
                }
            }
            // Delete empty entry
            if list.is_empty() {
                remove_list.push(account_id);
            }
        }
        for account_id in remove_list {
            self.pending.remove(&account_id);
        }
        Ok(())
    }

    /// Prepare for next mem block
    #[instrument(skip_all, fields(withdrawals_count = withdrawals.len(), txs_count = txs.len()))]
    async fn prepare_next_mem_block(
        &mut self,
        db: &StoreTransaction,
        state: &mut MemStateTree<'_>,
        withdrawals: Vec<WithdrawalRequestExtra>,
        deposit_cells: Vec<DepositInfo>,
        mut txs: Vec<L2Transaction>,
    ) -> Result<()> {
        // remove txs nonce is lower than current state
        fn filter_tx(state: &MemStateTree<'_>, tx: &L2Transaction) -> bool {
            let raw_tx = tx.raw();
            let nonce = state
                .get_nonce(raw_tx.from_id().unpack())
                .expect("get nonce");
            let expected_nonce: u32 = raw_tx.nonce().unpack();
            expected_nonce >= nonce
        }
        txs.retain(|tx| filter_tx(state, tx));
        // check order of inputs
        {
            let mut id_to_nonce: HashMap<u32, u32> = HashMap::default();
            for tx in &txs {
                let id: u32 = tx.raw().from_id().unpack();
                let nonce: u32 = tx.raw().nonce().unpack();
                if let Some(&prev_nonce) = id_to_nonce.get(&id) {
                    assert!(
                        nonce > prev_nonce,
                        "id: {} nonce({}) > prev_nonce({})",
                        id,
                        nonce,
                        prev_nonce
                    );
                }
                id_to_nonce.entry(id).or_insert(nonce);
            }
        }
        // Handle state before txs
        // withdrawal
        self.finalize_withdrawals(state, withdrawals.clone())
            .await?;
        // deposits
        self.finalize_deposits(state, deposit_cells.clone()).await?;

        // Register eth eoa mapping
        // Fan-out next mem block to readonly node
        if let Some(handler) = &self.mem_pool_publish_service {
            handler
                .next_mem_block(
                    withdrawals,
                    deposit_cells,
                    self.mem_block.block_info().clone(),
                )
                .await
        }

        // re-inject txs
        for tx in txs {
            if let Err(err) = self.push_transaction_with_db(db, state, tx.clone()).await {
                let tx_hash = tx.hash();
                log::info!(
                    "[mem pool] fail to re-inject tx {}, error: {}",
                    hex::encode(&tx_hash),
                    err
                );
            }
        }

        Ok(())
    }

    /// refresh pending deposits
    #[instrument(skip_all)]
    async fn refresh_deposit_cells(
        &mut self,
        db: &StoreTransaction,
        new_block_hash: H256,
        local_cells_manager: &LocalCellsManager,
    ) -> Result<()> {
<<<<<<< HEAD
        // check expire
        let mut force_expired = false;

        // check whether the deposited cells are live
        if !force_expired {
            for deposit in &self.pending_deposits {
                if local_cells_manager.is_dead(&deposit.cell.out_point) {
                    force_expired = true;
                    break;
                }
                match self
                    .provider
                    .get_cell(deposit.cell.out_point.clone())
                    .await?
                {
                    Some(CellWithStatus {
                        status: CellStatus::Live,
                        ..
                    }) => {}
                    _ => {
                        force_expired = true;
                        break;
                    }
                }
            }
        }

        if force_expired {
            log::debug!("[mem-pool] forced clear pending deposits");
            self.pending_deposits.clear();
        }
=======
        // get processed deposit requests
        let processed_deposit_requests: HashSet<_> = db
            .get_block_deposit_requests(&new_block_hash)?
            .unwrap_or_default()
            .into_iter()
            .collect();
>>>>>>> f6bbd5eb

        // refresh
        let snap = self.mem_pool_state.load();
        let state = snap.state()?;
        let mem_account_count = state.get_account_count()?;
        let tip_account_count: u32 = {
            let new_tip_block = db
                .get_block(&new_block_hash)?
                .ok_or_else(|| anyhow!("can't find new tip block"))?;
            new_tip_block.raw().post_account().count().unpack()
        };

<<<<<<< HEAD
        // we can safely expire pending deposits if the number of account doesn't change or mem block txs is empty
        // in these situation more deposits do not affects mem-pool account's id
        let safe_expired = self.pending_deposits.is_empty()
            && (mem_account_count == tip_account_count || self.mem_block.txs().is_empty());
        if safe_expired {
            log::debug!(
                    "[mem-pool] safely refresh pending deposits, mem_account_count: {}, tip_account_count: {}",
                    mem_account_count,
                    tip_account_count
                );
            let cells = self
                .provider
                .collect_deposit_cells(local_cells_manager)
                .await?;
            log::debug!("[mem-pool] collected deposit cells: {}", cells.len());
            self.pending_deposits = {
                crate::deposit::sanitize_deposit_cells(
                    self.generator.rollup_context(),
                    &self.mem_block_config,
                    cells,
                    &state,
                )
            };
            log::debug!(
                "[mem-pool] refreshed deposits: {}",
                self.pending_deposits.len()
            );
        } else {
            log::debug!(
                    "[mem-pool] skip pending deposits, pending deposits: {}, mem_account_count: {}, tip_account_count: {}",
                    self.pending_deposits.len(),
                    mem_account_count,
                    tip_account_count
                );
        }
=======
        log::debug!(
            "[mem-pool] refresh pending deposits, mem_account_count: {}, tip_account_count: {}",
            mem_account_count,
            tip_account_count
        );
        let cells = self.provider.collect_deposit_cells().await?;
        self.pending_deposits = {
            let cells = cells
                .into_iter()
                .filter(|di| !processed_deposit_requests.contains(&di.request));
            crate::deposit::sanitize_deposit_cells(
                self.generator.rollup_context(),
                cells.collect(),
                &state,
            )
        };
        log::debug!(
            "[mem-pool] refreshed deposits: {}",
            self.pending_deposits.len()
        );
>>>>>>> f6bbd5eb

        Ok(())
    }

    #[instrument(skip_all, fields(deposits_count = deposit_cells.len()))]
    async fn finalize_deposits(
        &mut self,
        state: &mut MemStateTree<'_>,
        deposit_cells: Vec<DepositInfo>,
    ) -> Result<()> {
        state.tracker_mut().enable();
        // update deposits
        let deposits: Vec<_> = deposit_cells.iter().map(|c| c.request.clone()).collect();
        let mut post_states = Vec::with_capacity(deposits.len());
        let mut touched_keys_vec = Vec::with_capacity(deposits.len());
        for deposit in deposits {
            state.apply_deposit_request(self.generator.rollup_context(), &deposit)?;

            post_states.push(state.get_merkle_state());
            let touched_keys = state.tracker_mut().touched_keys().expect("touched keys");
            touched_keys_vec.push(touched_keys.lock().unwrap().drain().collect());
        }
        // calculate state after withdrawals & deposits
        let prev_state_checkpoint = state.calculate_state_checkpoint()?;
        log::debug!("[finalize deposits] deposits: {} state root: {}, account count: {}, prev_state_checkpoint {}",
         deposit_cells.len(), hex::encode(state.calculate_root()?.as_slice()), state.get_account_count()?, hex::encode(prev_state_checkpoint.as_slice()));

        self.mem_block.push_deposits(
            deposit_cells,
            post_states,
            touched_keys_vec,
            prev_state_checkpoint,
        );
        state.submit_tree_to_mem_block();

        Ok(())
    }

    /// Execute withdrawal & update local state
    #[instrument(skip_all, fields(withdrawals_count = withdrawals.len()))]
    async fn finalize_withdrawals(
        &mut self,
        state: &mut MemStateTree<'_>,
        withdrawals: Vec<WithdrawalRequestExtra>,
    ) -> Result<()> {
        // check mem block state
        assert!(self.mem_block.withdrawals().is_empty());
        assert!(self.mem_block.state_checkpoints().is_empty());
        assert!(self.mem_block.deposits().is_empty());
        assert!(self.mem_block.finalized_custodians().is_empty());
        assert!(self.mem_block.txs().is_empty());

        let max_withdrawal_capacity = std::u128::MAX;
        let finalized_custodians = self.collect_finalized_custodian_capacity()?;
        let asset_scripts: HashMap<H256, Script> = {
            let sudt_value = finalized_custodians.sudt.values();
            sudt_value.map(|(_, script)| (script.hash().into(), script.to_owned()))
        }
        .collect();
        // verify the withdrawals
        let mut unused_withdrawals = Vec::with_capacity(withdrawals.len());
        let mut total_withdrawal_capacity: u128 = 0;
        let mut withdrawal_verifier = crate::withdrawal::Generator::new(
            self.generator.rollup_context(),
            finalized_custodians,
        );
        // start track withdrawal
        state.tracker_mut().enable();
        for withdrawal in withdrawals {
            let withdrawal_hash = withdrawal.hash();
            // check withdrawal request
            if let Err(err) = self
                .generator
                .check_withdrawal_signature(state, &withdrawal)
            {
                log::info!("[mem-pool] withdrawal signature error: {:?}", err);
                unused_withdrawals.push(withdrawal_hash);
                continue;
            }
            let asset_script = asset_scripts
                .get(&withdrawal.raw().sudt_script_hash().unpack())
                .cloned();
            if let Err(err) = WithdrawalVerifier::new(state, self.generator.rollup_context())
                .verify(&withdrawal, asset_script)
            {
                log::info!("[mem-pool] withdrawal verification error: {:?}", err);
                unused_withdrawals.push(withdrawal_hash);
                continue;
            }
            let capacity: u64 = withdrawal.raw().capacity().unpack();
            let new_total_withdrwal_capacity = total_withdrawal_capacity
                .checked_add(capacity as u128)
                .ok_or_else(|| anyhow!("total withdrawal capacity overflow"))?;
            // skip package withdrwal if overdraft the Rollup capacity
            if new_total_withdrwal_capacity > max_withdrawal_capacity {
                log::info!(
                    "[mem-pool] max_withdrawal_capacity({}) is not enough to withdraw({})",
                    max_withdrawal_capacity,
                    new_total_withdrwal_capacity
                );
                unused_withdrawals.push(withdrawal_hash);
                continue;
            }
            total_withdrawal_capacity = new_total_withdrwal_capacity;

            if let Err(err) =
                withdrawal_verifier.include_and_verify(&withdrawal, &L2Block::default())
            {
                log::info!(
                    "[mem-pool] withdrawal contextual verification failed : {}",
                    err
                );
                unused_withdrawals.push(withdrawal_hash);
                continue;
            }

            // update the state
            match state.apply_withdrawal_request(
                self.generator.rollup_context(),
                self.mem_block.block_producer(),
                &withdrawal.request(),
            ) {
                Ok(_) => {
                    let post_state = state.get_merkle_state();
                    let touched_keys = state.tracker_mut().touched_keys().expect("touched keys");

                    self.mem_block.push_withdrawal(
                        withdrawal.hash().into(),
                        post_state,
                        touched_keys.lock().unwrap().drain(),
                    );
                }
                Err(err) => {
                    log::info!("[mem-pool] withdrawal execution failed : {}", err);
                    unused_withdrawals.push(withdrawal_hash);
                }
            }
        }
        state.submit_tree_to_mem_block();
        self.mem_block
            .set_finalized_custodian_capacity(withdrawal_verifier.remaining_capacity());

        // remove unused withdrawals
        log::info!(
            "[mem-pool] finalize withdrawals: {} staled withdrawals: {}",
            self.mem_block.withdrawals().len(),
            unused_withdrawals.len()
        );
        Ok(())
    }

    /// Execute tx & update local state
    #[instrument(skip_all)]
    async fn execute_tx(
        &mut self,
        db: &StoreTransaction,
        state: &mut MemStateTree<'_>,
        tx: L2Transaction,
    ) -> Result<TxReceipt> {
        let tip_block_hash = db.get_tip_block_hash()?;
        let chain_view = ChainView::new(db, tip_block_hash);

        let block_info = self.mem_block.block_info();

        // check allow list
        if let Some(polyjuice_contract_creator_allowlist) = self
            .dynamic_config_manager
            .load()
            .get_polyjuice_contract_creator_allowlist()
        {
            use gw_tx_filter::polyjuice_contract_creator_allowlist::Error;

            match polyjuice_contract_creator_allowlist.validate_with_state(state, &tx.raw()) {
                Ok(_) => (),
                Err(Error::Common(err)) => return Err(TransactionError::from(err).into()),
                Err(Error::ScriptHashNotFound) => {
                    return Err(TransactionError::ScriptHashNotFound.into())
                }
                Err(Error::PermissionDenied { account_id }) => {
                    return Err(TransactionError::InvalidContractCreatorAccount {
                        backend: "polyjuice",
                        account_id,
                    }
                    .into())
                }
            }
        }

        // execute tx
        let raw_tx = tx.raw();
        let run_result = tokio::task::block_in_place(|| {
            self.generator.unchecked_execute_transaction(
                &chain_view,
                state,
                block_info,
                &raw_tx,
                L2TX_MAX_CYCLES,
            )
        })?;

        // check account id of sudt proxy contract creator is from whitelist
        {
            let from_id = raw_tx.from_id().unpack();
            if !self
                .dynamic_config_manager
                .load()
                .get_sudt_proxy_account_whitelist()
                .validate(&run_result, from_id)
            {
                return Err(TransactionError::InvalidSUDTProxyCreatorAccount {
                    account_id: from_id,
                }
                .into());
            }
        }
        // apply run result
        let t = Instant::now();
        tokio::task::block_in_place(|| state.apply_run_result(&run_result.write))?;
        log::debug!(
            "[finalize tx] apply run result: {}ms",
            t.elapsed().as_millis()
        );
        let t = Instant::now();
        state.submit_tree_to_mem_block();
        log::debug!(
            "[finalize tx] submit tree to mem_block: {}ms",
            t.elapsed().as_millis()
        );

        // generate tx receipt
        let merkle_state = state.merkle_state()?;
        let tx_receipt =
            TxReceipt::build_receipt(tx.witness_hash().into(), run_result, merkle_state);

        // fan-out to readonly mem block
        if let Some(handler) = &self.mem_pool_publish_service {
            handler.new_tx(tx, self.current_tip.1).await
        }

        Ok(tx_receipt)
    }

    async fn restore_pending_withdrawals(&mut self) -> Result<()> {
        let db = self.store.begin_transaction();
        let withdrawals_iter = db.get_mem_pool_withdrawal_iter();

        for (withdrawal_hash, withdrawal) in withdrawals_iter {
            if self.mem_block.withdrawals_set().contains(&withdrawal_hash) {
                continue;
            }

            if let Err(err) = self.push_withdrawal_request(withdrawal).await {
                // Outdated withdrawal in db before bug fix
                log::info!(
                    "[mem-pool] withdrawal restore outdated pending {:x} {}, drop it",
                    withdrawal_hash.pack(),
                    err
                );
                db.remove_mem_pool_withdrawal(&withdrawal_hash)?;
            }
        }

        db.commit()?;
        Ok(())
    }

    // Only **ReadOnly** node needs this.
    // Refresh mem block with those params.
    // Always expects next block number equals with current_tip_block_number + 1.
    // This function returns Ok(Some(block_number)), if refresh is successful.
    // Or returns Ok(None) if current tip has not synced yet.
    #[instrument(skip_all, fields(block = block_info.number().unpack(), withdrawals_count = withdrawals.len(), deposits_count = deposits.len()))]
    pub(crate) async fn refresh_mem_block(
        &mut self,
        block_info: BlockInfo,
        mut withdrawals: Vec<WithdrawalRequestExtra>,
        deposits: Vec<DepositInfo>,
    ) -> Result<Option<u64>> {
        let next_block_number = block_info.number().unpack();
        let current_tip_block_number = self.current_tip.1;
        if next_block_number <= current_tip_block_number {
            // mem blocks from the past should be ignored
            log::trace!(
                "Ignore this mem block: {}, current tip: {}",
                next_block_number,
                current_tip_block_number
            );
            return Ok(Some(current_tip_block_number));
        }
        if next_block_number != current_tip_block_number + 1 {
            return Ok(None);
        }
        let snapshot = self.store.get_snapshot();
        let tip_block = snapshot.get_last_valid_tip_block()?;

        // mem block txs
        let mem_block_txs: Vec<_> = {
            let mut txs = Vec::with_capacity(self.mem_block.txs().len());
            for tx_hash in self.mem_block.txs() {
                if let Some(tx) = snapshot.get_mem_pool_transaction(tx_hash)? {
                    txs.push(tx);
                }
            }
            txs
        };

        // update mem block
        let post_merkle_state = tip_block.raw().post_account();
        let mem_block = MemBlock::new(block_info, post_merkle_state);
        self.mem_block = mem_block;

        let mem_store = MemStore::new(snapshot);
        mem_store.update_mem_pool_block_info(self.mem_block.block_info())?;
        let mut mem_state = mem_store.state()?;

        // remove from pending
        let db = self.store.begin_transaction();
        self.remove_unexecutables(&mut mem_state, &db).await?;

        // prepare next mem block
        self.try_package_more_withdrawals(&mem_state, &mut withdrawals);
        self.prepare_next_mem_block(&db, &mut mem_state, withdrawals, deposits, mem_block_txs)
            .await?;

        // update mem state
        self.mem_pool_state.store(Arc::new(mem_store));
        db.commit()?;

        let mem_block = &self.mem_block;
        log::info!(
            "Refreshed mem_block: block id: {}, deposits: {}, withdrawals: {}, txs: {}",
            mem_block.block_info().number().unpack(),
            mem_block.deposits().len(),
            mem_block.withdrawals().len(),
            mem_block.txs().len()
        );

        Ok(Some(next_block_number))
    }

    // Only **ReadOnly** node needs this.
    // Sync tx from fullnode to readonly.
    #[instrument(skip_all, fields(tx_hash = %tx.hash().pack(), current_tip_block = current_tip_block_number))]
    pub(crate) async fn append_tx(
        &mut self,
        tx: L2Transaction,
        current_tip_block_number: u64,
    ) -> Result<()> {
        // Always expects tx from current tip.
        // Ignore tx from an old block.
        if current_tip_block_number < self.current_tip.1 {
            // txs from the past block should be ignored
            return Ok(());
        }
        self.push_transaction(tx).await?;
        Ok(())
    }

    pub(crate) fn current_tip(&self) -> (H256, u64) {
        self.current_tip
    }

    pub(crate) fn subscribe_new_tip(&self) -> broadcast::Receiver<(H256, u64)> {
        self.new_tip_publisher.subscribe()
    }

    pub async fn enable_publishing(
        &mut self,
        control: ServiceAsyncControl,
        shared: Arc<Mutex<SyncServerState>>,
    ) {
        let p2p_publisher = p2p::sync_server_publisher(control, shared);
        match self.mem_pool_publish_service {
            Some(ref service) => {
                service.set_p2p_publisher(p2p_publisher).await;
            }
            None => {
                self.mem_pool_publish_service =
                    Some(MemPoolPublishService::start(None, Some(p2p_publisher)));
            }
        }
    }
}

pub(crate) fn repackage_count(
    mem_block: &MemBlock,
    output_param: &OutputParam,
) -> (usize, usize, usize) {
    let total = mem_block.withdrawals().len() + mem_block.deposits().len() + mem_block.txs().len();
    // Drop base on retry count
    let mut remain = total.shr(output_param.retry_count);
    if 0 == remain {
        // Package at least one
        remain = 1;
    }

    let withdrawals_count = mem_block.withdrawals().iter().take(remain).count();
    remain = remain.saturating_sub(withdrawals_count);

    let deposits_count = mem_block.deposits().iter().take(remain).count();
    remain = remain.saturating_sub(deposits_count);

    let txs_count = mem_block.txs().iter().take(remain).count();

    (withdrawals_count, deposits_count, txs_count)
}

#[cfg(test)]
mod test {
    use std::ops::Shr;

    use gw_common::merkle_utils::calculate_state_checkpoint;
    use gw_common::registry_address::RegistryAddress;
    use gw_common::H256;
    use gw_types::offchain::{DepositInfo, FinalizedCustodianCapacity};
    use gw_types::packed::{AccountMerkleState, BlockInfo, DepositRequest};
    use gw_types::prelude::{Builder, Entity, Pack, Unpack};

    use crate::mem_block::{MemBlock, MemBlockCmp};
    use crate::pool::{repackage_count, MemPool, OutputParam};

    #[test]
    fn test_package_mem_block() {
        let block_info = {
            let address = RegistryAddress::default();
            BlockInfo::new_builder()
                .block_producer(address.to_bytes().pack())
                .build()
        };
        let prev_merkle_state = AccountMerkleState::new_builder().count(3u32.pack()).build();

        // Random withdrawals
        let withdrawals_count = 50;
        let withdrawals: Vec<_> = (0..withdrawals_count).map(|_| random_hash()).collect();
        let withdrawals_touch_keys: Vec<_> =
            { (0..withdrawals_count).map(|_| vec![random_hash()]) }.collect();
        let withdrawals_state: Vec<_> = (0..withdrawals_count).map(|_| random_state()).collect();

        // Random deposits
        let deposits_count = 50;
        let deposits: Vec<_> = {
            (0..deposits_count).map(|_| DepositInfo {
                request: DepositRequest::new_builder()
                    .sudt_script_hash(random_hash().pack())
                    .build(),
                ..Default::default()
            })
        }
        .collect();
        let deposits_touch_keys: Vec<_> =
            (0..deposits_count).map(|_| vec![random_hash()]).collect();
        let deposits_state: Vec<_> = { (0..deposits_count).map(|_| random_state()) }.collect();

        let finalized_custodians = FinalizedCustodianCapacity::default();

        // Random txs
        let txs_count = 500;
        let txs: Vec<_> = (0..txs_count).map(|_| random_hash()).collect();
        let txs_state: Vec<_> = (0..txs_count).map(|_| random_state()).collect();

        // Fill mem block
        let mem_block = {
            let mut mem_block = MemBlock::new(block_info.clone(), prev_merkle_state.clone());
            for ((hash, touched_keys), state) in { withdrawals.clone().into_iter() }
                .zip(withdrawals_touch_keys.clone())
                .zip(withdrawals_state.clone())
            {
                mem_block.push_withdrawal(hash, state, touched_keys.into_iter());
            }
            mem_block.set_finalized_custodian_capacity(finalized_custodians.clone());

            let txs_prev_state_checkpoint = {
                let state = deposits_state.last().unwrap();
                calculate_state_checkpoint(&state.merkle_root().unpack(), state.count().unpack())
            };
            mem_block.push_deposits(
                deposits.clone(),
                deposits_state.clone(),
                deposits_touch_keys.clone(),
                txs_prev_state_checkpoint,
            );
            for (hash, state) in txs.clone().into_iter().zip(txs_state.clone()) {
                mem_block.push_tx(hash, state);
            }

            mem_block
        };

        // Retry count 0, package whole mem block
        let (mem_block_out, post_block_state) =
            MemPool::package_mem_block(&mem_block, &OutputParam { retry_count: 0 });
        let expected_block = &mem_block;

        // Check output mem block
        assert_eq!(mem_block_out.cmp(expected_block), MemBlockCmp::Same);
        assert_eq!(
            &post_block_state,
            mem_block.tx_post_states().last().unwrap()
        );

        let repackage = |withdrawals_count, deposits_count, txs_count| -> _ {
            let mut expected = MemBlock::new(block_info.clone(), prev_merkle_state.clone());
            let mut post_states = vec![prev_merkle_state.clone()];
            for ((hash, touched_keys), state) in { withdrawals.clone().into_iter() }
                .zip(withdrawals_touch_keys.clone())
                .zip(withdrawals_state.clone())
                .take(withdrawals_count)
            {
                expected.push_withdrawal(hash, state.clone(), touched_keys);
                post_states.push(state);
            }
            let deposits = deposits.iter().cloned().take(deposits_count).collect();
            let deposit_states: Vec<_> =
                { deposits_state.clone().into_iter().take(deposits_count) }.collect();
            let deposit_touched_keys =
                { deposits_touch_keys.clone().into_iter().take(deposits_count) }.collect();

            post_states.extend(deposit_states.clone());
            let txs_prev_state_checkpoint = {
                let state = post_states.last().unwrap();
                calculate_state_checkpoint(&state.merkle_root().unpack(), state.count().unpack())
            };
            expected.push_deposits(
                deposits,
                deposit_states,
                deposit_touched_keys,
                txs_prev_state_checkpoint,
            );

            for (hash, state) in { txs.clone().into_iter() }
                .zip(txs_state.clone())
                .take(txs_count)
            {
                expected.push_tx(hash, state.clone());
                post_states.push(state);
            }

            expected.set_finalized_custodian_capacity(finalized_custodians.clone());

            (expected, post_states.last().unwrap().to_owned())
        };

        // Retry count 1, should remove half of packaged state changes
        let total =
            mem_block.withdrawals().len() + mem_block.deposits().len() + mem_block.txs().len();
        let remain = total.shr(1);
        assert!(remain > 0usize);

        let output_param = OutputParam { retry_count: 1 };
        let (mem_block_out, post_block_state) =
            MemPool::package_mem_block(&mem_block, &output_param);

        let (withdrawals_count, deposits_count, txs_count) =
            repackage_count(&mem_block, &output_param);
        assert!(txs_count > 0);

        let (expected_block, expected_post_state) =
            repackage(withdrawals_count, deposits_count, txs_count);

        assert_eq!(mem_block_out.cmp(&expected_block), MemBlockCmp::Same);
        assert_eq!(post_block_state, expected_post_state);

        // Retry count 2
        let remain = total.shr(2);
        assert!(remain > 0usize);

        let output_param = OutputParam { retry_count: 2 };
        let (mem_block_out, post_block_state) =
            MemPool::package_mem_block(&mem_block, &output_param);

        let (withdrawals_count, deposits_count, txs_count) =
            repackage_count(&mem_block, &output_param);
        assert!(txs_count > 0);

        let (expected_block, expected_post_state) =
            repackage(withdrawals_count, deposits_count, txs_count);

        assert_eq!(mem_block_out.cmp(&expected_block), MemBlockCmp::Same);
        assert_eq!(post_block_state, expected_post_state);

        // Retry count 3
        let remain = total.shr(3);
        assert!(remain > 0usize);

        let output_param = OutputParam { retry_count: 3 };
        let (mem_block_out, post_block_state) =
            MemPool::package_mem_block(&mem_block, &output_param);

        let (withdrawals_count, deposits_count, txs_count) =
            repackage_count(&mem_block, &output_param);
        assert_eq!(txs_count, 0);
        assert!(deposits_count > 0);

        let (expected_block, expected_post_state) =
            repackage(withdrawals_count, deposits_count, txs_count);

        assert_eq!(mem_block_out.cmp(&expected_block), MemBlockCmp::Same);
        assert_eq!(post_block_state, expected_post_state);

        // Retry count 4 ~ 9
        for retry_count in 4..=9 {
            let remain = total.shr(retry_count);
            assert!(remain > 0usize);

            let output_param = OutputParam { retry_count };
            let (mem_block_out, post_block_state) =
                MemPool::package_mem_block(&mem_block, &output_param);

            let (withdrawals_count, deposits_count, txs_count) =
                repackage_count(&mem_block, &output_param);
            assert_eq!(txs_count, 0);
            assert_eq!(deposits_count, 0);
            assert!(withdrawals_count > 0);

            let (expected_block, expected_post_state) =
                repackage(withdrawals_count, deposits_count, txs_count);

            assert_eq!(mem_block_out.cmp(&expected_block), MemBlockCmp::Same);
            assert_eq!(post_block_state, expected_post_state);
        }

        // Retry count 10
        let remain = total.shr(10);
        assert_eq!(remain, 0usize);

        let output_param = OutputParam { retry_count: 10 };
        let (mem_block_out, post_block_state) =
            MemPool::package_mem_block(&mem_block, &output_param);

        let (withdrawals_count, deposits_count, txs_count) =
            repackage_count(&mem_block, &output_param);
        assert_eq!(txs_count, 0);
        assert_eq!(deposits_count, 0);
        assert_eq!(withdrawals_count, 1);

        // Should package at least one
        let (expected_block, expected_post_state) =
            repackage(withdrawals_count, deposits_count, txs_count);

        assert_eq!(mem_block_out.cmp(&expected_block), MemBlockCmp::Same);
        assert_eq!(post_block_state, expected_post_state);
    }

    fn random_hash() -> H256 {
        rand::random::<[u8; 32]>().into()
    }

    fn random_state() -> AccountMerkleState {
        AccountMerkleState::new_builder()
            .merkle_root(random_hash().pack())
            .count(rand::random::<u32>().pack())
            .build()
    }
}<|MERGE_RESOLUTION|>--- conflicted
+++ resolved
@@ -32,11 +32,7 @@
 };
 use gw_traits::CodeStore;
 use gw_types::{
-<<<<<<< HEAD
-    offchain::{CellStatus, CellWithStatus, DepositInfo, FinalizedCustodianCapacity},
-=======
-    offchain::DepositInfo,
->>>>>>> f6bbd5eb
+    offchain::{DepositInfo, FinalizedCustodianCapacity},
     packed::{
         AccountMerkleState, BlockInfo, L2Block, L2Transaction, Script, TxReceipt,
         WithdrawalRequest, WithdrawalRequestExtra,
@@ -648,19 +644,14 @@
 
         let db = self.store.begin_transaction();
 
-<<<<<<< HEAD
-        // check pending deposits
-        self.refresh_deposit_cells(&db, new_tip, local_cells_manager)
-            .await?;
-=======
         let is_mem_pool_recovery = old_tip.is_none();
 
         // refresh pending deposits
         if !is_mem_pool_recovery {
-            self.refresh_deposit_cells(&db, new_tip).await?;
-        }
-
->>>>>>> f6bbd5eb
+            self.refresh_deposit_cells(&db, new_tip, local_cells_manager)
+                .await?;
+        }
+
         // estimate next l2block timestamp
         let estimated_timestamp = {
             let estimated = self.provider.estimate_next_blocktime().await?;
@@ -916,47 +907,6 @@
         new_block_hash: H256,
         local_cells_manager: &LocalCellsManager,
     ) -> Result<()> {
-<<<<<<< HEAD
-        // check expire
-        let mut force_expired = false;
-
-        // check whether the deposited cells are live
-        if !force_expired {
-            for deposit in &self.pending_deposits {
-                if local_cells_manager.is_dead(&deposit.cell.out_point) {
-                    force_expired = true;
-                    break;
-                }
-                match self
-                    .provider
-                    .get_cell(deposit.cell.out_point.clone())
-                    .await?
-                {
-                    Some(CellWithStatus {
-                        status: CellStatus::Live,
-                        ..
-                    }) => {}
-                    _ => {
-                        force_expired = true;
-                        break;
-                    }
-                }
-            }
-        }
-
-        if force_expired {
-            log::debug!("[mem-pool] forced clear pending deposits");
-            self.pending_deposits.clear();
-        }
-=======
-        // get processed deposit requests
-        let processed_deposit_requests: HashSet<_> = db
-            .get_block_deposit_requests(&new_block_hash)?
-            .unwrap_or_default()
-            .into_iter()
-            .collect();
->>>>>>> f6bbd5eb
-
         // refresh
         let snap = self.mem_pool_state.load();
         let state = snap.state()?;
@@ -968,64 +918,25 @@
             new_tip_block.raw().post_account().count().unpack()
         };
 
-<<<<<<< HEAD
-        // we can safely expire pending deposits if the number of account doesn't change or mem block txs is empty
-        // in these situation more deposits do not affects mem-pool account's id
-        let safe_expired = self.pending_deposits.is_empty()
-            && (mem_account_count == tip_account_count || self.mem_block.txs().is_empty());
-        if safe_expired {
-            log::debug!(
-                    "[mem-pool] safely refresh pending deposits, mem_account_count: {}, tip_account_count: {}",
-                    mem_account_count,
-                    tip_account_count
-                );
-            let cells = self
-                .provider
-                .collect_deposit_cells(local_cells_manager)
-                .await?;
-            log::debug!("[mem-pool] collected deposit cells: {}", cells.len());
-            self.pending_deposits = {
-                crate::deposit::sanitize_deposit_cells(
-                    self.generator.rollup_context(),
-                    &self.mem_block_config,
-                    cells,
-                    &state,
-                )
-            };
-            log::debug!(
-                "[mem-pool] refreshed deposits: {}",
-                self.pending_deposits.len()
-            );
-        } else {
-            log::debug!(
-                    "[mem-pool] skip pending deposits, pending deposits: {}, mem_account_count: {}, tip_account_count: {}",
-                    self.pending_deposits.len(),
-                    mem_account_count,
-                    tip_account_count
-                );
-        }
-=======
         log::debug!(
             "[mem-pool] refresh pending deposits, mem_account_count: {}, tip_account_count: {}",
             mem_account_count,
             tip_account_count
         );
-        let cells = self.provider.collect_deposit_cells().await?;
-        self.pending_deposits = {
-            let cells = cells
-                .into_iter()
-                .filter(|di| !processed_deposit_requests.contains(&di.request));
-            crate::deposit::sanitize_deposit_cells(
-                self.generator.rollup_context(),
-                cells.collect(),
-                &state,
-            )
-        };
+        let cells = self
+            .provider
+            .collect_deposit_cells(local_cells_manager)
+            .await?;
+        self.pending_deposits = crate::deposit::sanitize_deposit_cells(
+            self.generator.rollup_context(),
+            &self.mem_block_config,
+            cells,
+            &state,
+        );
         log::debug!(
             "[mem-pool] refreshed deposits: {}",
             self.pending_deposits.len()
         );
->>>>>>> f6bbd5eb
 
         Ok(())
     }
