--- conflicted
+++ resolved
@@ -234,7 +234,6 @@
         self.generator.verify_transaction(&state, &tx)?;
         // execute tx
         let raw_tx = tx.raw();
-<<<<<<< HEAD
         let run_result = self.generator.execute_transaction(
             &chain_view,
             &state,
@@ -242,11 +241,6 @@
             &raw_tx,
             self.config.execute_l2tx_max_cycles,
         )?;
-=======
-        let run_result =
-            self.generator
-                .execute_transaction(&chain_view, &state, block_info, &raw_tx)?;
->>>>>>> 82f8521e
         Ok(run_result)
     }
 
@@ -269,7 +263,6 @@
         let tip_block_hash = self.store.get_tip_block_hash()?;
         let chain_view = ChainView::new(&db, tip_block_hash);
         // execute tx
-<<<<<<< HEAD
         let run_result = self.generator.execute_transaction(
             &chain_view,
             &state,
@@ -277,11 +270,6 @@
             &raw_tx,
             self.config.execute_l2tx_max_cycles,
         )?;
-=======
-        let run_result =
-            self.generator
-                .execute_transaction(&chain_view, &state, block_info, &raw_tx)?;
->>>>>>> 82f8521e
         Ok(run_result)
     }
 
@@ -914,7 +902,6 @@
 
         // execute tx
         let raw_tx = tx.raw();
-<<<<<<< HEAD
         let run_result = self.generator.unchecked_execute_transaction(
             &chain_view,
             &state,
@@ -936,11 +923,6 @@
         if run_result.exit_code != 0 {
             return Err(TransactionError::InvalidExitCode(run_result.exit_code).into());
         }
-=======
-        let run_result =
-            self.generator
-                .execute_transaction(&chain_view, &state, block_info, &raw_tx)?;
->>>>>>> 82f8521e
 
         // apply run result
         state.apply_run_result(&run_result)?;
