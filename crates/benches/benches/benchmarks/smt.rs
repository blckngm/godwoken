use std::sync::Arc;

use anyhow::Result;
use criterion::{criterion_group, BenchmarkId, Criterion, Throughput};
use gw_common::{
    blake2b::new_blake2b,
    builtins::{CKB_SUDT_ACCOUNT_ID, ETH_REGISTRY_ACCOUNT_ID},
    registry_address::RegistryAddress,
    state::State,
};
use gw_config::{BackendConfig, BackendForkConfig, GenesisConfig, StoreConfig};
use gw_generator::{
    account_lock_manage::{always_success::AlwaysSuccess, AccountLockManage},
    backend_manage::BackendManage,
    genesis::build_genesis_from_store,
    traits::StateExt,
    Generator,
};
use gw_store::{
    mem_pool_state::MemPoolState,
    schema::COLUMNS,
    state::{
        history::history_state::{HistoryState, RWConfig},
        state_db::StateDB,
        traits::JournalDB,
        MemStateDB,
    },
    traits::chain_store::ChainStore,
    Store,
};
use gw_traits::{ChainView, CodeStore};
use gw_types::{
    bytes::Bytes,
    core::{AllowedEoaType, ScriptHashType, Status},
    h256::*,
    packed::{
        AccountMerkleState, AllowedTypeHash, BlockInfo, BlockMerkleState, Fee, GlobalState,
        L2Block, RawL2Block, RawL2Transaction, RollupConfig, SUDTArgs, SUDTTransfer, Script,
        SubmitTransactions,
    },
    prelude::*,
    U256,
};
use gw_utils::RollupContext;
use pprof::criterion::{Output, PProfProfiler};

// meta contract
const META_VALIDATOR_PATH: &str = "../../.tmp/binaries/godwoken-scripts/meta-contract-validator";
const META_GENERATOR_PATH: &str = "../../.tmp/binaries/godwoken-scripts/meta-contract-generator";
const META_VALIDATOR_SCRIPT_TYPE_HASH: [u8; 32] = [1u8; 32];

// sudt contract
const SUDT_VALIDATOR_PATH: &str = "../../.tmp/binaries/godwoken-scripts/sudt-validator";
const SUDT_GENERATOR_PATH: &str = "../../.tmp/binaries/godwoken-scripts/sudt-generator";
const SUDT_VALIDATOR_SCRIPT_TYPE_HASH: [u8; 32] = [2u8; 32];

// always success lock
const ALWAYS_SUCCESS_LOCK_HASH: [u8; 32] = [3u8; 32];

// rollup type hash
const ROLLUP_TYPE_HASH: [u8; 32] = [4u8; 32];

const CKB_BALANCE: u128 = 100_000_000;

criterion_group! {
    name = smt;
    config = Criterion::default()
    .with_profiler(PProfProfiler::new(100, Output::Flamegraph(None)));
    targets = bench_ckb_transfer
}

pub fn bench_ckb_transfer(c: &mut Criterion) {
    let config = StoreConfig {
        path: "./smt_data/db".parse().unwrap(),
        options_file: Some("./smt_data/db.toml".parse().unwrap()),
        cache_size: Some(1073741824),
    };
    let store = Store::open(&config, COLUMNS).unwrap();
    let ee = BenchExecutionEnvironment::new_with_accounts(store, 7000);

    let mut group = c.benchmark_group("ckb_transfer");
    for txs in (500..=5000).step_by(500) {
        group.sample_size(10);
        group.throughput(Throughput::Elements(txs));
        group.bench_with_input(BenchmarkId::from_parameter(txs), &txs, |b, txs| {
            b.iter(|| {
                ee.accounts_transfer(7000, *txs as usize);
            });
        });
    }
    group.finish();
}

#[allow(dead_code)]
struct Account {
    id: u32,
}

impl Account {
    fn build_script(n: u32) -> (Script, RegistryAddress) {
        let mut addr = [0u8; 20];
        addr[..4].copy_from_slice(&n.to_le_bytes());
        let mut args = vec![42u8; 32];
        args.extend(&addr);
        let script = Script::new_builder()
            .code_hash(ALWAYS_SUCCESS_LOCK_HASH.pack())
            .hash_type(ScriptHashType::Type.into())
            .args(args.pack())
            .build();
        let addr = RegistryAddress::new(ETH_REGISTRY_ACCOUNT_ID, addr.to_vec());
        (script, addr)
    }
}

struct BenchChain;
impl ChainView for BenchChain {
    fn get_block_hash_by_number(&self, _: u64) -> Result<Option<H256>> {
        unreachable!("bench chain store")
    }
}

struct BenchExecutionEnvironment {
    generator: Generator,
    chain: BenchChain,
    mem_pool_state: MemPoolState,
}

impl BenchExecutionEnvironment {
    fn new_with_accounts(store: Store, accounts: u32) -> Self {
        let genesis_config = GenesisConfig {
            meta_contract_validator_type_hash: META_VALIDATOR_SCRIPT_TYPE_HASH.into(),
            rollup_type_hash: ROLLUP_TYPE_HASH.into(),
            rollup_config: RollupConfig::new_builder()
                .l2_sudt_validator_script_type_hash(SUDT_VALIDATOR_SCRIPT_TYPE_HASH.pack())
                .allowed_eoa_type_hashes(
                    vec![AllowedTypeHash::new_builder()
                        .hash(ALWAYS_SUCCESS_LOCK_HASH.pack())
                        .type_(AllowedEoaType::Eth.into())
                        .build()]
                    .pack(),
                )
                .build()
                .into(),
            ..Default::default()
        };

        let rollup_context = RollupContext {
            rollup_config: genesis_config.rollup_config.clone().into(),
            rollup_script_hash: ROLLUP_TYPE_HASH,
            ..Default::default()
        };

        let backend_manage = {
            let configs = vec![
                BackendConfig {
                    validator_path: META_VALIDATOR_PATH.into(),
                    generator_path: META_GENERATOR_PATH.into(),
                    validator_script_type_hash: META_VALIDATOR_SCRIPT_TYPE_HASH.into(),
                    backend_type: gw_config::BackendType::Meta,
                },
                BackendConfig {
                    validator_path: SUDT_VALIDATOR_PATH.into(),
                    generator_path: SUDT_GENERATOR_PATH.into(),
                    validator_script_type_hash: SUDT_VALIDATOR_SCRIPT_TYPE_HASH.into(),
                    backend_type: gw_config::BackendType::Sudt,
                },
            ];
            BackendManage::from_config(vec![BackendForkConfig {
                fork_height: 0,
                backends: configs,
            }])
            .expect("bench backend")
        };

        let account_lock_manage = {
            let mut manage = AccountLockManage::default();
            manage.register_lock_algorithm(ALWAYS_SUCCESS_LOCK_HASH, Arc::new(AlwaysSuccess));
            manage
        };

        let generator = Generator::new(
            backend_manage,
            account_lock_manage,
            rollup_context,
            Default::default(),
        );

        Self::init_genesis(&store, &genesis_config, accounts);
        let mem_pool_state = MemPoolState::new(
            MemStateDB::from_store(store.get_snapshot()).expect("mem state db"),
            true,
        );

        BenchExecutionEnvironment {
            generator,
            chain: BenchChain,
            mem_pool_state,
        }
    }

    fn accounts_transfer(&self, accounts: u32, count: usize) {
        let mut state = self.mem_pool_state.load_state_db();

        let (block_producer_script, block_producer) = Account::build_script(0);
        let block_info = BlockInfo::new_builder()
            .block_producer(Bytes::from(block_producer.to_bytes()).pack())
            .number(1.pack())
            .timestamp(1.pack())
            .build();

        let block_producer_balance = state
            .get_sudt_balance(CKB_SUDT_ACCOUNT_ID, &block_producer)
            .unwrap();

        let addrs: Vec<_> = (0..=accounts)
            .map(Account::build_script)
            .map(|(_s, addr)| addr)
            .collect();

        let address_offset = state
            .get_account_id_by_script_hash(&block_producer_script.hash())
            .unwrap()
            .unwrap(); // start from block producer
        let start_account_id = address_offset + 1;
        let end_account_id = address_offset + accounts;

        // Loop transfer from id to id + 1, until we reach target count
        let mut from_id = start_account_id;
        let mut transfer_count = count;
        while transfer_count > 0 {
            let to_address = {
                let mut to_id = from_id + 1;
                if to_id > end_account_id {
                    to_id = start_account_id;
                }
                addrs.get((to_id - address_offset) as usize).unwrap()
            };

            let args = SUDTArgs::new_builder()
                .set(
                    SUDTTransfer::new_builder()
                        .to_address(Bytes::from(to_address.to_bytes()).pack())
                        .amount(U256::one().pack())
                        .fee(
                            Fee::new_builder()
                                .registry_id(ETH_REGISTRY_ACCOUNT_ID.pack())
                                .amount(1u128.pack())
                                .build(),
                        )
                        .build(),
                )
                .build();

            let raw_tx = RawL2Transaction::new_builder()
                .from_id(from_id.pack())
                .to_id(1u32.pack())
                .args(args.as_bytes().pack())
                .build();

            self.generator
                .execute_transaction(
                    &self.chain,
                    &mut state,
                    &block_info,
                    &raw_tx,
                    Some(u64::MAX),
                    None,
                )
                .unwrap();

            state.finalise().unwrap();

            from_id += 1;
            if from_id > end_account_id {
                from_id = start_account_id;
            }
            transfer_count -= 1;
        }
        self.mem_pool_state.store_state_db(state);

        let state = self.mem_pool_state.load_state_db();
        let post_block_producer_balance = state
            .get_sudt_balance(CKB_SUDT_ACCOUNT_ID, &block_producer)
            .unwrap();

        assert_eq!(
            post_block_producer_balance,
            block_producer_balance + count as u128
        );
    }

    fn generate_accounts(
        state: &mut (impl State + StateExt + CodeStore),
        accounts: u32,
    ) -> Vec<Account> {
        let build_account = |idx: u32| -> Account {
            let (account_script, addr) = Account::build_script(idx);
            let account_script_hash: H256 = account_script.hash();
            let account_id = state.create_account(account_script_hash).unwrap();
            state.insert_script(account_script_hash, account_script);
            state
                .mapping_registry_address_to_script_hash(addr.clone(), account_script_hash)
                .unwrap();
            state
                .mint_sudt(CKB_SUDT_ACCOUNT_ID, &addr, CKB_BALANCE.into())
                .unwrap();

            Account { id: account_id }
        };

        (0..accounts).map(build_account).collect()
    }

    fn init_genesis(store: &Store, config: &GenesisConfig, accounts: u32) {
        if store.has_genesis().unwrap() {
            let chain_id = store.get_chain_id().unwrap();
            if chain_id == ROLLUP_TYPE_HASH {
                return;
            } else {
                panic!("store genesis already initialized");
            }
        }

<<<<<<< HEAD
        let mut db = store.begin_transaction();
        db.setup_chain_id(ROLLUP_TYPE_HASH.into()).unwrap();
        let (mut db, genesis_state) =
            build_genesis_from_store(db, config, Default::default()).unwrap();
=======
        let db = store.begin_transaction();
        db.setup_chain_id(ROLLUP_TYPE_HASH).unwrap();
        let (db, genesis_state) = build_genesis_from_store(db, config, Default::default()).unwrap();
>>>>>>> f71d2bf8

        let smt = db
            .state_smt_with_merkle_state(genesis_state.genesis.raw().post_account())
            .unwrap();
        let account_count = genesis_state.genesis.raw().post_account().count().unpack();
        let mut state = {
            let history_state = HistoryState::new(smt, account_count, RWConfig::attach_block(0));
            StateDB::new(history_state)
        };

        Self::generate_accounts(&mut state, accounts + 1); // Plus block producer
        state.finalise().unwrap();

        let (genesis, global_state) = {
            let prev_state_checkpoint: [u8; 32] = state.calculate_state_checkpoint().unwrap();
            let submit_txs = SubmitTransactions::new_builder()
                .prev_state_checkpoint(prev_state_checkpoint.pack())
                .build();

            // calculate post state
            let post_account = {
                let root = state.calculate_root().unwrap();
                let count = state.get_account_count().unwrap();
                AccountMerkleState::new_builder()
                    .merkle_root(root.pack())
                    .count(count.pack())
                    .build()
            };

            let raw_genesis = RawL2Block::new_builder()
                .number(0u64.pack())
                .parent_block_hash([0u8; 32].pack())
                .timestamp(1.pack())
                .post_account(post_account.clone())
                .submit_transactions(submit_txs)
                .build();

            // generate block proof
            let genesis_hash = raw_genesis.hash();
            let (block_root, block_proof) = {
                let block_key = RawL2Block::compute_smt_key(0);
                let mut smt = db.block_smt().unwrap();
                smt.update(block_key.into(), genesis_hash.into()).unwrap();
                let block_proof = smt
                    .merkle_proof(vec![block_key.into()])
                    .unwrap()
                    .compile(vec![block_key.into()])
                    .unwrap();
                let block_root = *smt.root();
                (block_root, block_proof)
            };

            // build genesis
            let genesis = L2Block::new_builder()
                .raw(raw_genesis)
                .block_proof(block_proof.0.pack())
                .build();
            let global_state = {
                let post_block = BlockMerkleState::new_builder()
                    .merkle_root({
                        let root: [u8; 32] = block_root.into();
                        root.pack()
                    })
                    .count(1u64.pack())
                    .build();
                let rollup_config_hash = {
                    let mut hasher = new_blake2b();
                    hasher.update(
                        Into::<RollupConfig>::into(config.rollup_config.clone()).as_slice(),
                    );
                    let mut hash = [0u8; 32];
                    hasher.finalize(&mut hash);
                    hash
                };
                GlobalState::new_builder()
                    .account(post_account)
                    .block(post_block)
                    .status((Status::Running as u8).into())
                    .rollup_config_hash(rollup_config_hash.pack())
                    .tip_block_hash(genesis.hash().pack())
                    .build()
            };

            db.set_block_smt_root(global_state.block().merkle_root().unpack())
                .unwrap();
            (genesis, global_state)
        };

        let prev_txs_state = genesis.as_reader().raw().post_account().to_entity();
        db.insert_block(
            genesis.clone(),
            global_state,
            prev_txs_state,
            Vec::new(),
            Default::default(),
            Vec::new(),
        )
        .unwrap();

        db.attach_block(genesis).unwrap();
        db.commit().unwrap();
    }
}<|MERGE_RESOLUTION|>--- conflicted
+++ resolved
@@ -321,16 +321,10 @@
             }
         }
 
-<<<<<<< HEAD
         let mut db = store.begin_transaction();
-        db.setup_chain_id(ROLLUP_TYPE_HASH.into()).unwrap();
+        db.setup_chain_id(ROLLUP_TYPE_HASH).unwrap();
         let (mut db, genesis_state) =
             build_genesis_from_store(db, config, Default::default()).unwrap();
-=======
-        let db = store.begin_transaction();
-        db.setup_chain_id(ROLLUP_TYPE_HASH).unwrap();
-        let (db, genesis_state) = build_genesis_from_store(db, config, Default::default()).unwrap();
->>>>>>> f71d2bf8
 
         let smt = db
             .state_smt_with_merkle_state(genesis_state.genesis.raw().post_account())
