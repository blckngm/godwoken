<<<<<<< HEAD
use gw_common::{h256_ext::H256Ext, merkle_utils::calculate_state_checkpoint, state::State, H256};
=======
use crate::{
    state::{history::history_state::RWConfig, traits::JournalDB, BlockStateDB},
    traits::{chain_store::ChainStore, kv_store::KVStoreWrite},
    transaction::StoreTransaction,
    Store,
};
use gw_common::{merkle_utils::calculate_state_checkpoint, state::State};
use gw_db::schema::COLUMN_BLOCK;
>>>>>>> f71d2bf8
use gw_types::{
    h256::*,
    packed::{
        AccountMerkleState, L2Block, NumberHash, RawL2Block, SubmitTransactions, Transaction,
    },
    prelude::{Builder, Entity, Pack, Unpack},
};

use crate::{
    schema::COLUMN_BLOCK,
    state::{history::history_state::RWConfig, traits::JournalDB, BlockStateDB},
    traits::{chain_store::ChainStore, kv_store::KVStoreWrite},
    transaction::StoreTransaction,
    Store,
};

fn build_block<S: State + JournalDB>(
    state: &mut S,
    block_number: u64,
    prev_txs_state_checkpoint: H256,
) -> L2Block {
    state.finalise().unwrap();
    let post_state = AccountMerkleState::new_builder()
        .merkle_root(state.calculate_root().unwrap().pack())
        .count(state.get_account_count().unwrap().pack())
        .build();
    L2Block::new_builder()
        .raw(
            RawL2Block::new_builder()
                .number(block_number.pack())
                .post_account(post_state)
                .submit_transactions(
                    SubmitTransactions::new_builder()
                        .prev_state_checkpoint(prev_txs_state_checkpoint.pack())
                        .build(),
                )
                .build(),
        )
        .build()
}

fn commit_block(db: &mut StoreTransaction, block: L2Block) {
    let block_hash = block.hash();
    db.insert_raw(COLUMN_BLOCK, &block_hash, block.as_slice())
        .unwrap();
    db.attach_block(block).unwrap();
}

#[test]
fn test_state_with_version() {
    let store = Store::open_tmp().unwrap();
    let mut prev_txs_state_checkpoint = calculate_state_checkpoint(&H256::zero(), 0);
    // setup genesis block
    let genesis = L2Block::new_builder()
        .raw(
            RawL2Block::new_builder()
                .submit_transactions(
                    SubmitTransactions::new_builder()
                        .prev_state_checkpoint(prev_txs_state_checkpoint.pack())
                        .build(),
                )
                .build(),
        )
        .build();
    let mut db = store.begin_transaction();
    db.set_block_smt_root(H256::zero()).unwrap();
    commit_block(&mut db, genesis);
    db.commit().unwrap();

    // block 1
    {
        let mut db = store.begin_transaction();
        let mut state = BlockStateDB::from_store(&mut db, RWConfig::attach_block(1)).unwrap();
        state
            .update_raw(H256::from_u32(1), H256::from_u32(2))
            .unwrap();
        state
            .update_raw(H256::from_u32(1), H256::from_u32(1))
            .unwrap();
        state
            .update_raw(H256::from_u32(2), H256::from_u32(3))
            .unwrap();
        state
            .update_raw(H256::from_u32(2), H256::from_u32(2))
            .unwrap();
        state
            .update_raw(H256::from_u32(3), H256::from_u32(3))
            .unwrap();
        state
            .update_raw(H256::from_u32(4), H256::from_u32(4))
            .unwrap();
        let block = build_block(&mut state, 1, prev_txs_state_checkpoint);
        prev_txs_state_checkpoint = state.calculate_state_checkpoint().unwrap();
        commit_block(&mut db, block);
        db.set_block_submit_tx(1, &Transaction::default().as_reader())
            .unwrap();
        db.set_last_submitted_block_number_hash(
            &NumberHash::new_builder()
                .number(1.pack())
                .build()
                .as_reader(),
        )
        .unwrap();
        db.commit().unwrap();
    }
    {
        let mut db = store.begin_transaction();
        let state = BlockStateDB::from_store(&mut db, RWConfig::readonly()).unwrap();
        let v = state.get_raw(&H256::from_u32(1)).unwrap();
        assert_eq!(v, H256::from_u32(1));
        let v = state.get_raw(&H256::from_u32(2)).unwrap();
        assert_eq!(v, H256::from_u32(2));
        let v = state.get_raw(&H256::from_u32(3)).unwrap();
        assert_eq!(v, H256::from_u32(3));
        assert_eq!(
            db.get_last_submitted_block_number_hash()
                .map(|nh| nh.number().unpack()),
            Some(1),
        );
        assert!(db.get_block_submit_tx(1).is_some());
    }

    // attach block 2
    {
        let mut db = store.begin_transaction();
        let mut state = BlockStateDB::from_store(&mut db, RWConfig::attach_block(2)).unwrap();
        state
            .update_raw(H256::from_u32(1), H256::from_u32(1))
            .unwrap();
        state
            .update_raw(H256::from_u32(2), H256::from_u32(4))
            .unwrap();
        state.update_raw(H256::from_u32(4), H256::zero()).unwrap();
        state
            .update_raw(H256::from_u32(5), H256::from_u32(25))
            .unwrap();
        let block = build_block(&mut state, 2, prev_txs_state_checkpoint);
        commit_block(&mut db, block);
        db.set_last_confirmed_block_number_hash(
            &NumberHash::new_builder()
                .number(2.pack())
                .build()
                .as_reader(),
        )
        .unwrap();
        assert_eq!(
            db.get_last_confirmed_block_number_hash()
                .map(|nh| nh.number().unpack()),
            Some(2)
        );
        db.commit().unwrap();
    }
    {
        let db = store.begin_transaction();
        let state = BlockStateDB::from_store(db, RWConfig::readonly()).unwrap();
        let v = state.get_raw(&H256::from_u32(1)).unwrap();
        assert_eq!(v, H256::from_u32(1));
        let v = state.get_raw(&H256::from_u32(2)).unwrap();
        assert_eq!(v, H256::from_u32(4));
        let v = state.get_raw(&H256::from_u32(3)).unwrap();
        assert_eq!(v, H256::from_u32(3));
        let v = state.get_raw(&H256::from_u32(4)).unwrap();
        assert_eq!(v, H256::zero());
        let v = state.get_raw(&H256::from_u32(5)).unwrap();
        assert_eq!(v, H256::from_u32(25));
    }

    // detach block 2
    {
        let mut db = store.begin_transaction();
        db.detach_block(&db.get_tip_block().unwrap()).unwrap();
        let mut state = BlockStateDB::from_store(&mut db, RWConfig::detach_block()).unwrap();
        state.detach_block_state(2).unwrap();
        prev_txs_state_checkpoint = state.calculate_state_checkpoint().unwrap();
        db.commit().unwrap();
    }
    {
        let mut db = store.begin_transaction();
        let state = BlockStateDB::from_store(&mut db, RWConfig::readonly()).unwrap();
        let v = state.get_raw(&H256::from_u32(1)).unwrap();
        assert_eq!(v, H256::from_u32(1));
        let v = state.get_raw(&H256::from_u32(2)).unwrap();
        assert_eq!(v, H256::from_u32(2));
        let v = state.get_raw(&H256::from_u32(3)).unwrap();
        assert_eq!(v, H256::from_u32(3));
        let v = state.get_raw(&H256::from_u32(4)).unwrap();
        assert_eq!(v, H256::from_u32(4));
        let v = state.get_raw(&H256::from_u32(5)).unwrap();
        assert_eq!(v, H256::zero());
        assert_eq!(
            db.get_last_confirmed_block_number_hash()
                .map(|nh| nh.number().unpack()),
            Some(1)
        );
    }

    // attach 2 again
    {
        let mut db = store.begin_transaction();
        let mut state = BlockStateDB::from_store(&mut db, RWConfig::attach_block(2)).unwrap();
        state
            .update_raw(H256::from_u32(1), H256::from_u32(1))
            .unwrap();
        state
            .update_raw(H256::from_u32(2), H256::from_u32(4))
            .unwrap();
        state.update_raw(H256::from_u32(4), H256::zero()).unwrap();
        state
            .update_raw(H256::from_u32(5), H256::from_u32(25))
            .unwrap();
        let block = build_block(&mut state, 2, prev_txs_state_checkpoint);
        commit_block(&mut db, block);
        db.commit().unwrap();
    }
    {
        let mut db = store.begin_transaction();
        let state = BlockStateDB::from_store(&mut db, RWConfig::readonly()).unwrap();
        let v = state.get_raw(&H256::from_u32(1)).unwrap();
        assert_eq!(v, H256::from_u32(1));
        let v = state.get_raw(&H256::from_u32(2)).unwrap();
        assert_eq!(v, H256::from_u32(4));
        let v = state.get_raw(&H256::from_u32(3)).unwrap();
        assert_eq!(v, H256::from_u32(3));
        let v = state.get_raw(&H256::from_u32(4)).unwrap();
        assert_eq!(v, H256::zero());
        let v = state.get_raw(&H256::from_u32(5)).unwrap();
        assert_eq!(v, H256::from_u32(25));
    }

    // check block 1
    {
        let mut db = store.begin_transaction();
        let state = BlockStateDB::from_store(&mut db, RWConfig::history_block(1)).unwrap();
        let v = state.get_raw(&H256::from_u32(1)).unwrap();
        assert_eq!(v, H256::from_u32(1));
        let v = state.get_raw(&H256::from_u32(2)).unwrap();
        assert_eq!(v, H256::from_u32(2));
        let v = state.get_raw(&H256::from_u32(3)).unwrap();
        assert_eq!(v, H256::from_u32(3));
        let v = state.get_raw(&H256::from_u32(4)).unwrap();
        assert_eq!(v, H256::from_u32(4));
        let v = state.get_raw(&H256::from_u32(5)).unwrap();
        assert_eq!(v, H256::zero());
    }
}<|MERGE_RESOLUTION|>--- conflicted
+++ resolved
@@ -1,15 +1,4 @@
-<<<<<<< HEAD
-use gw_common::{h256_ext::H256Ext, merkle_utils::calculate_state_checkpoint, state::State, H256};
-=======
-use crate::{
-    state::{history::history_state::RWConfig, traits::JournalDB, BlockStateDB},
-    traits::{chain_store::ChainStore, kv_store::KVStoreWrite},
-    transaction::StoreTransaction,
-    Store,
-};
 use gw_common::{merkle_utils::calculate_state_checkpoint, state::State};
-use gw_db::schema::COLUMN_BLOCK;
->>>>>>> f71d2bf8
 use gw_types::{
     h256::*,
     packed::{
