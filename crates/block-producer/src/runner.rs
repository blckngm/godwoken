--- conflicted
+++ resolved
@@ -764,6 +764,7 @@
 
         let block_producer_wallet = config
             .block_producer
+            .as_ref()
             .map(|config| Wallet::from_config(&config.wallet_config).with_context(|| "init wallet"))
             .transpose()?;
         PolyjuiceSenderRecover::create(generator.rollup_context(), block_producer_wallet)?
@@ -782,13 +783,7 @@
         send_tx_rate_limit: config.dynamic_config.rpc_config.send_tx_rate_limit.clone(),
         server_config: config.rpc_server.clone(),
         dynamic_config_manager,
-<<<<<<< HEAD
-=======
-        last_submitted_tx_hash: block_producer
-            .as_ref()
-            .map(|bp| bp.last_submitted_tx_hash()),
         polyjuice_sender_recover,
->>>>>>> f6bbd5eb
     };
 
     let rpc_registry = Registry::create(args).await;
