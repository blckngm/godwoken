use crate::{
    block_producer::{BlockProducer, BlockProducerCreateArgs},
    block_sync_client::{block_sync_client_protocol, BlockSyncClient, P2PStream},
    block_sync_server::{block_sync_server_protocol, BlockSyncServerState},
    chain_updater::ChainUpdater,
    challenger::{Challenger, ChallengerNewArgs},
    cleaner::Cleaner,
    psc::{PSCContext, ProduceSubmitConfirm},
    test_mode_control::TestModeControl,
    types::ChainEvent,
    withdrawal_unlocker::FinalizedWithdrawalUnlocker,
};
use anyhow::{anyhow, bail, Context, Result};
use ckb_types::core::hardfork::HardForkSwitch;
use futures::future::OptionFuture;
use gw_chain::chain::Chain;
use gw_challenge::offchain::{OffChainMockContext, OffChainMockContextBuildArgs};
use gw_ckb_hardfork::{GLOBAL_CURRENT_EPOCH_NUMBER, GLOBAL_HARDFORK_SWITCH, GLOBAL_VM_VERSION};
use gw_common::{blake2b::new_blake2b, registry_address::RegistryAddress, H256};
use gw_config::{BlockProducerConfig, Config, NodeMode};
use gw_db::migrate::open_or_create_db;
use gw_dynamic_config::manager::DynamicConfigManager;
use gw_generator::{
    account_lock_manage::{
        secp256k1::{Secp256k1Eth, Secp256k1Tron},
        AccountLockManage,
    },
    backend_manage::BackendManage,
    genesis::init_genesis,
    ArcSwap, Generator,
};
use gw_mem_pool::{
    default_provider::DefaultMemPoolProvider,
    pool::{MemPool, MemPoolCreateArgs},
    spawn_sub_mem_pool_task,
    sync::p2p,
};
use gw_p2p_network::P2PNetwork;
use gw_polyjuice_sender_recover::recover::PolyjuiceSenderRecover;
use gw_rpc_client::{
    ckb_client::CKBClient, contract::ContractsCellDepManager, error::RPCRequestError,
    indexer_client::CKBIndexerClient, rpc_client::RPCClient,
};
use gw_rpc_server::{
    registry::{Registry, RegistryArgs},
    server::start_jsonrpc_server,
};
use gw_store::Store;
use gw_types::{
    bytes::Bytes,
    core::AllowedEoaType,
    offchain::RollupContext,
    packed::{Byte32, CellDep, NumberHash, RollupConfig, Script},
    prelude::*,
};
use gw_utils::{
    exponential_backoff::ExponentialBackoff, genesis_info::CKBGenesisInfo,
    local_cells::LocalCellsManager, since::EpochNumberWithFraction, wallet::Wallet,
};
use semver::Version;
use std::{
    collections::HashMap,
    net::{SocketAddr, ToSocketAddrs},
    sync::{atomic::Ordering, Arc},
    time::{Duration, Instant},
};
use tentacle::service::ProtocolMeta;
use tokio::{
    spawn,
    sync::{
        broadcast,
        mpsc::{self, unbounded_channel, UnboundedReceiver},
        Mutex,
    },
};
use tracing::{info_span, instrument};

const MIN_CKB_VERSION: &str = "0.40.0";
const EVENT_TIMEOUT_SECONDS: u64 = 30;

struct ChainTaskContext {
    challenger: Option<Challenger>,
    withdrawal_unlocker: Option<FinalizedWithdrawalUnlocker>,
    cleaner: Option<Arc<Cleaner>>,
}

struct ChainTaskRunStatus {
    opt_tip_number_hash: Option<(u64, H256)>,
    last_event_time: Instant,
}

impl Default for ChainTaskRunStatus {
    fn default() -> Self {
        ChainTaskRunStatus {
            opt_tip_number_hash: None,
            last_event_time: Instant::now(),
        }
    }
}

struct ChainTask {
    rpc_client: RPCClient,
    poll_interval: Duration,
    ctx: Arc<tokio::sync::Mutex<ChainTaskContext>>,
    shutdown_event: broadcast::Receiver<()>,
    _shutdown_send: mpsc::Sender<()>,
}

impl ChainTask {
    fn create(
        rpc_client: RPCClient,
        poll_interval: Duration,
        ctx: ChainTaskContext,
        shutdown_send: mpsc::Sender<()>,
        shutdown_event: broadcast::Receiver<()>,
    ) -> Self {
        let ctx = Arc::new(tokio::sync::Mutex::new(ctx));

        Self {
            rpc_client,
            poll_interval,
            ctx,
            _shutdown_send: shutdown_send,
            shutdown_event,
        }
    }

    #[instrument(skip_all, fields(tip_number = tip_number, tip_hash = %tip_hash.pack()))]
    async fn sync_next(
        &self,
        tip_number: u64,
        tip_hash: H256,
        last_event_time: &Instant,
    ) -> Result<Option<(u64, H256)>> {
        if let Some(block) = self.rpc_client.get_block_by_number(tip_number + 1).await? {
            let raw_header = block.header().raw();
            let new_block_number = raw_header.number().unpack();
            let new_block_hash = block.header().hash();
            assert_eq!(
                new_block_number,
                tip_number + 1,
                "should be the same number"
            );
            let event = if raw_header.parent_hash().as_slice() == tip_hash.as_slice() {
                // received new layer1 block
                log::info!(
                    "received new layer1 block {}, {}",
                    new_block_number,
                    hex::encode(new_block_hash),
                );
                ChainEvent::NewBlock {
                    block: block.clone(),
                }
            } else {
                // layer1 reverted
                log::info!(
                    "layer1 reverted current tip: {}, {} -> new block: {}, {}",
                    tip_number,
                    hex::encode(tip_hash.as_slice()),
                    new_block_number,
                    hex::encode(new_block_hash)
                );
                ChainEvent::Reverted {
                    old_tip: NumberHash::new_builder()
                        .number(tip_number.pack())
                        .block_hash(tip_hash.pack())
                        .build(),
                    new_block: block.clone(),
                }
            };
            // must execute chain update before block producer, otherwise we may run into an invalid chain state
            let event = event.clone();
            let ctx = self.ctx.clone();
            let mut ctx = ctx.lock().await;

            if let Some(ref mut withdrawal_unlocker) = ctx.withdrawal_unlocker {
                if let Err(err) = withdrawal_unlocker.handle_event(&event).await {
                    log::error!("[unlock withdrawal] {}", err);
                }
            }

            if let Some(ref mut challenger) = ctx.challenger {
                if let Err(err) = challenger.handle_event(event.clone()).await {
                    if is_l1_query_error(&err) {
                        log::error!("[polling] challenger event: {} error: {}", event, err);
                        return Ok(None);
                    }
                    if err.to_string().contains("TransactionFailedToResolve") {
                        log::info!("[polling] challenger outdated rollup status, wait update");
                    } else {
                        bail!(
                            "Error occurred when polling challenger, event: {}, error: {}",
                            event,
                            err
                        );
                    }
                }
            }

            if let Some(ref cleaner) = ctx.cleaner {
                if let Err(err) = cleaner.handle_event(event.clone()).await {
                    if is_l1_query_error(&err) {
                        log::error!("[polling] cleaner event: {} error: {}", event, err);
                        return Ok(None);
                    }
                    bail!(
                        "Error occurred when polling cleaner, event: {}, error: {}",
                        event,
                        err
                    );
                }
            }

            // update global hardfork info
            let hardfork_switch = self.rpc_client.get_hardfork_switch().await?;
            let rfc0032_epoch_number = hardfork_switch.rfc_0032();
            let global_hardfork_switch = GLOBAL_HARDFORK_SWITCH.load();
            if !is_hardfork_switch_eq(&*global_hardfork_switch, &hardfork_switch) {
                GLOBAL_HARDFORK_SWITCH.store(Arc::new(hardfork_switch));
            }

            // when switching the epoch, update the tip epoch number and VM version
            let tip_epoch = {
                let tip_epoch: u64 = block.header().raw().epoch().unpack();
                EpochNumberWithFraction::from_full_value(tip_epoch)
            };
            if tip_epoch.index() == 0 || tip_epoch.index() == tip_epoch.length() - 1 {
                let vm_version: u32 = if tip_epoch.number() >= rfc0032_epoch_number {
                    1
                } else {
                    0
                };
                GLOBAL_CURRENT_EPOCH_NUMBER.store(tip_epoch.number(), Ordering::SeqCst);
                GLOBAL_VM_VERSION.store(vm_version, Ordering::SeqCst);
            }

            // update tip
            Ok(Some((new_block_number, block.header().hash().into())))
        } else {
            log::debug!(
                "Not found layer1 block #{} sleep {}s then retry",
                tip_number + 1,
                self.poll_interval.as_secs()
            );
            let seconds_since_last_event = last_event_time.elapsed().as_secs();
            if seconds_since_last_event > EVENT_TIMEOUT_SECONDS {
                log::warn!(
                    "Can't find layer1 block update in {}s. last block is #{}({}) CKB node may out of sync",
                    seconds_since_last_event,
                    tip_number,
                    {
                        let hash: Byte32 =  tip_hash.pack();
                        hash
                    }
                );
            }
            Ok(None)
        }
    }

    // How to get tip_number and tip_hash only once? then loop chain task run only?
    #[instrument(skip_all, err(Debug))]
    async fn run(&mut self, status: &ChainTaskRunStatus) -> Result<ChainTaskRunStatus> {
        // get tip
        let (tip_number, tip_hash) = match status.opt_tip_number_hash {
            Some((number, hash)) => (number, hash),
            None => {
                let tip = self.rpc_client.get_tip().await?;
                let tip_number: u64 = tip.number().unpack();
                let tip_hash: H256 = tip.block_hash().unpack();
                (tip_number, tip_hash)
            }
        };

        let opt_tip_number_hash = self
            .sync_next(tip_number, tip_hash, &status.last_event_time)
            .await?;

        let updated_status = ChainTaskRunStatus {
            opt_tip_number_hash: opt_tip_number_hash
                .or_else(|| status.opt_tip_number_hash.to_owned()),
            last_event_time: Instant::now(),
        };

        Ok(updated_status)
    }
}

pub struct BaseInitComponents {
    pub rollup_config: RollupConfig,
    pub rollup_config_hash: H256,
    pub rollup_context: RollupContext,
    pub rollup_type_script: Script,
    pub builtin_load_data: HashMap<H256, CellDep>,
    pub ckb_genesis_info: CKBGenesisInfo,
    pub rpc_client: RPCClient,
    pub store: Store,
    pub generator: Arc<Generator>,
    pub contracts_dep_manager: Option<ContractsCellDepManager>,
    pub dynamic_config_manager: Arc<ArcSwap<DynamicConfigManager>>,
}

impl BaseInitComponents {
    pub async fn init(config: &Config, skip_config_check: bool) -> Result<Self> {
        let rollup_config: RollupConfig = config.genesis.rollup_config.clone().into();
        let rollup_context = RollupContext {
            rollup_config: rollup_config.clone(),
            rollup_script_hash: {
                let rollup_script_hash: [u8; 32] = config.genesis.rollup_type_hash.clone().into();
                rollup_script_hash.into()
            },
        };
        let rollup_type_script: Script = config.chain.rollup_type_script.clone().into();
        let rpc_client = {
            let indexer_client = CKBIndexerClient::with_url(&config.rpc_client.indexer_url)?;
            let ckb_client = CKBClient::with_url(&config.rpc_client.ckb_url)?;
            let rollup_type_script =
                ckb_types::packed::Script::new_unchecked(rollup_type_script.as_bytes());
            RPCClient::new(
                rollup_type_script,
                rollup_context.clone(),
                ckb_client,
                indexer_client,
            )
        };

        let opt_block_producer_config = config.block_producer.as_ref();
        let mut contracts_dep_manager = None;
        if opt_block_producer_config.is_some() {
            use gw_rpc_client::contract::check_script;
            let script_config = config.consensus.contract_type_scripts.clone();
            let rollup_type_script = &config.chain.rollup_type_script;

            check_script(&script_config, &rollup_config, rollup_type_script)?;
            contracts_dep_manager =
                Some(ContractsCellDepManager::build(rpc_client.clone(), script_config).await?);
        }

        if !skip_config_check {
            check_ckb_version(&rpc_client).await?;
            // TODO: check ckb indexer version
            if NodeMode::ReadOnly != config.node_mode {
                let block_producer_config =
                    opt_block_producer_config.ok_or_else(|| anyhow!("not set block producer"))?;
                check_rollup_config_cell(block_producer_config, &rollup_config, &rpc_client)
                    .await?;
                check_locks(block_producer_config, &rollup_config)?;
            }
        }

        // Open store
        let timer = Instant::now();
        let store = if config.store.path.as_os_str().is_empty() {
            log::warn!("config.store.path is blank, using temporary store");
            Store::open_tmp().with_context(|| "init store")?
        } else {
            Store::new(open_or_create_db(&config.store)?)
        };
        let elapsed_ms = timer.elapsed().as_millis();
        log::debug!("Open rocksdb costs: {}ms.", elapsed_ms);

        let secp_data: Bytes = {
            let out_point = config.genesis.secp_data_dep.out_point.clone();
            rpc_client
                .ckb
                .get_transaction(out_point.tx_hash.0.into())
                .await?
                .ok_or_else(|| anyhow!("can not found transaction: {:?}", out_point.tx_hash))?
                .raw()
                .outputs_data()
                .get(out_point.index.value() as usize)
                .expect("get secp output data")
                .raw_data()
        };

        let tx = rpc_client
            .ckb
            .get_transaction(
                config
                    .chain
                    .genesis_committed_info
                    .transaction_hash
                    .0
                    .into(),
            )
            .await?
            .context("get genesis transaction")?;
        init_genesis(&store, &config.genesis, &tx.as_reader(), secp_data.clone())
            .with_context(|| "init genesis")?;

        let dynamic_config_manager = Arc::new(ArcSwap::from_pointee(DynamicConfigManager::create(
            config.clone(),
        )));

        //Reload config
        if let Some(res) = gw_dynamic_config::try_reload(dynamic_config_manager.clone()).await {
            log::info!("Reload dynamic config: {:?}", res);
        }
        let rollup_config_hash: H256 = rollup_config.hash().into();
        let generator = {
            let backend_manage = BackendManage::from_config(config.backend_switches.clone())
                .with_context(|| "config backends")?;
            let mut account_lock_manage = AccountLockManage::default();
            let allowed_eoa_type_hashes = rollup_config.as_reader().allowed_eoa_type_hashes();
            let eth_lock_script_type_hash = allowed_eoa_type_hashes
                .iter()
                .find(|th| th.type_().to_entity() == AllowedEoaType::Eth.into())
                .ok_or_else(|| anyhow!("Eth: No allowed EoA type hashes in the rollup config"))?;
            account_lock_manage.register_lock_algorithm(
                eth_lock_script_type_hash.hash().unpack(),
                Box::new(Secp256k1Eth::default()),
            );
            let tron_lock_script_type_hash = allowed_eoa_type_hashes
                .iter()
                .find(|th| th.type_().to_entity() == AllowedEoaType::Tron.into());
            if let Some(type_hash) = tron_lock_script_type_hash {
                account_lock_manage.register_lock_algorithm(
                    type_hash.hash().unpack(),
                    Box::new(Secp256k1Tron::default()),
                )
            }
            Arc::new(Generator::new(
                backend_manage,
                account_lock_manage,
                rollup_context.clone(),
                config.contract_log_config.clone(),
            ))
        };

        let ckb_genesis_info = {
            let ckb_genesis = rpc_client
                .get_block_by_number(0)
                .await?
                .ok_or_else(|| anyhow!("can't found CKB genesis block"))?;
            CKBGenesisInfo::from_block(&ckb_genesis)?
        };

        let to_hash = |data| -> [u8; 32] {
            let mut hasher = new_blake2b();
            hasher.update(data);
            let mut hash = [0u8; 32];
            hasher.finalize(&mut hash);
            hash
        };
        let mut builtin_load_data = HashMap::new();
        builtin_load_data.insert(
            to_hash(secp_data.as_ref()).into(),
            config.genesis.secp_data_dep.clone().into(),
        );

        let base = BaseInitComponents {
            rollup_config,
            rollup_config_hash,
            rollup_context,
            rollup_type_script,
            builtin_load_data,
            ckb_genesis_info,
            rpc_client,
            store,
            generator,
            contracts_dep_manager,
            dynamic_config_manager,
        };

        Ok(base)
    }

    pub async fn init_offchain_mock_context(
        &self,
        block_producer_config: &BlockProducerConfig,
    ) -> Result<Option<OffChainMockContext>> {
        let wallet = match block_producer_config.wallet_config {
            Some(ref c) => Wallet::from_config(c).with_context(|| "offchain init wallet")?,
            None => return Ok(None),
        };
        let ckb_genesis_info = gw_challenge::offchain::CKBGenesisInfo {
            sighash_dep: self.ckb_genesis_info.sighash_dep(),
        };
        let contracts_dep_manager = self
            .contracts_dep_manager
            .clone()
            .ok_or_else(|| anyhow!("expect contracts dep manager"))?;

        let build_args = OffChainMockContextBuildArgs {
            rpc_client: &self.rpc_client,
            rollup_context: self.rollup_context.clone(),
            wallet,
            config: block_producer_config.clone(),
            ckb_genesis_info,
            builtin_load_data: self.builtin_load_data.clone(),
            contracts_dep_manager,
        };

        let ctx = OffChainMockContext::build(build_args).await?;
        Ok(Some(ctx))
    }
}

pub async fn run(config: Config, skip_config_check: bool) -> Result<()> {
    // Set up sentry.
    let _guard = match &config.sentry_dsn.as_ref() {
        Some(sentry_dsn) => sentry::init((
            sentry_dsn.as_str(),
            sentry::ClientOptions {
                release: sentry::release_name!(),
                ..Default::default()
            },
        )),
        None => sentry::init(()),
    };

    spawn_starvation_detector();

    // Set up runtim monitor.
    #[cfg(tokio_unstable)]
    {
        let runtime_monitor =
            tokio_metrics::RuntimeMonitor::new(&tokio::runtime::Handle::current());
        {
            tokio::spawn(async move {
                log::info!("Tokio runtime monitor is set up!");
                for interval in runtime_monitor.intervals() {
                    log::info!("runtime monitor: {:#?}", interval);
                    tokio::time::sleep(Duration::from_secs(10)).await;
                }
            });
        }
    }
    let base = BaseInitComponents::init(&config, skip_config_check).await?;
    let (mem_pool, wallet, offchain_mock_context) = match config.block_producer.as_ref() {
        Some(block_producer_config) => {
            let opt_wallet = block_producer_config
                .wallet_config
                .as_ref()
                .map(|c| Wallet::from_config(c).with_context(|| "init block producer wallet"))
                .transpose()?;
            let opt_offchain_mock_context = base
                .init_offchain_mock_context(block_producer_config)
                .await?;
            let mem_pool_provider = DefaultMemPoolProvider::new(
                base.rpc_client.clone(),
                base.store.clone(),
                config.mem_pool.mem_block.clone(),
            );
            let mem_pool = {
                let block_producer = RegistryAddress::new(
                    block_producer_config.block_producer.registry_id,
                    block_producer_config
                        .block_producer
                        .address
                        .as_bytes()
                        .to_vec(),
                );
                let args = MemPoolCreateArgs {
                    block_producer,
                    store: base.store.clone(),
                    generator: base.generator.clone(),
                    provider: Box::new(mem_pool_provider),
                    config: config.mem_pool.clone(),
                    node_mode: config.node_mode,
                    dynamic_config_manager: base.dynamic_config_manager.clone(),
                    has_p2p_sync: config.p2p_network_config.is_some(),
                };
                Arc::new(Mutex::new(
                    MemPool::create(args)
                        .await
                        .with_context(|| "create mem-pool")?,
                ))
            };
            (Some(mem_pool), opt_wallet, opt_offchain_mock_context)
        }
        None => (None, None, None),
    };

    let BaseInitComponents {
        rollup_config,
        rollup_config_hash,
        rollup_context,
        rollup_type_script,
        builtin_load_data,
        ckb_genesis_info,
        rpc_client,
        store,
        generator,
        contracts_dep_manager,
        dynamic_config_manager,
        ..
    } = base;

    // check state db
    {
        let t = Instant::now();
        store.check_state()?;
        log::info!("Check state db done: {}ms", t.elapsed().as_millis());
    }
    let chain = Arc::new(Mutex::new(
        Chain::create(
            &rollup_config,
            &config.chain.rollup_type_script.clone().into(),
            &config.chain,
            store.clone(),
            generator.clone(),
            mem_pool.clone(),
        )
        .with_context(|| "create chain")?,
    ));

    // create chain updater
    let chain_updater = ChainUpdater::new(
        Arc::clone(&chain),
        rpc_client.clone(),
        rollup_context.clone(),
        rollup_type_script.clone(),
    );

    let (block_producer, challenger, test_mode_control, withdrawal_unlocker, cleaner) = match config
        .node_mode
    {
        NodeMode::ReadOnly => {
            if let Some(sync_mem_block_config) = &config.mem_pool.subscribe {
                match &mem_pool {
                    Some(mem_pool) => {
                        spawn_sub_mem_pool_task(mem_pool.clone(), sync_mem_block_config.clone())?;
                    }
                    None => {
                        log::warn!("Failed to init sync mem block, because mem_pool is None.");
                    }
                }
            }
            (None, None, None, None, None)
        }
        mode => {
            let block_producer_config = config
                .block_producer
                .clone()
                .ok_or_else(|| anyhow!("must provide block producer config in mode: {:?}", mode))?;
            let contracts_dep_manager =
                contracts_dep_manager.ok_or_else(|| anyhow!("must build contracts dep"))?;
            let mem_pool = mem_pool
                .clone()
                .ok_or_else(|| anyhow!("mem-pool must be enabled in mode: {:?}", mode))?;
            let wallet =
                wallet.ok_or_else(|| anyhow!("wallet must be enabled in mode: {:?}", mode))?;
            let offchain_mock_context = {
                let ctx = offchain_mock_context;
                let msg = "offchain mock require block producer config and wallet in mode: ";
                ctx.ok_or_else(|| anyhow!("{} {:?}", msg, mode))?
            };
            let tests_control = if let NodeMode::Test = config.node_mode {
                Some(TestModeControl::new(rpc_client.clone(), store.clone()))
            } else {
                None
            };

            let unlocker_wallet = match block_producer_config.withdrawal_unlocker_wallet_config {
                Some(ref wallet_config) => {
                    Wallet::from_config(wallet_config).with_context(|| "unlocker wallet")?
                }
                None => {
                    log::info!("[unlock withdrawal] reuse block producer wallet");

                    match block_producer_config.wallet_config {
                        Some(ref c) => Wallet::from_config(c).with_context(|| "unlocker wallet")?,
                        None => bail!("no wallet config for withdrawal unlocker"),
                    }
                }
            };

            let withdrawal_unlocker = FinalizedWithdrawalUnlocker::new(
                rpc_client.clone(),
                ckb_genesis_info.clone(),
                contracts_dep_manager.clone(),
                unlocker_wallet,
                config.debug.clone(),
            );

            let cleaner = Arc::new(Cleaner::new(
                rpc_client.clone(),
                ckb_genesis_info.clone(),
                wallet,
            ));

            let challenger_wallet = match block_producer_config.wallet_config {
                Some(ref c) => Wallet::from_config(c).with_context(|| "challenger wallet")?,
                None => bail!("no wallet config for block producer"),
            };

            // Challenger
            let args = ChallengerNewArgs {
                rollup_context,
                rpc_client: rpc_client.clone(),
                wallet: challenger_wallet,
                config: block_producer_config.clone(),
                debug_config: config.debug.clone(),
                builtin_load_data,
                ckb_genesis_info: ckb_genesis_info.clone(),
                chain: Arc::clone(&chain),
                tests_control: tests_control.clone(),
                cleaner: Arc::clone(&cleaner),
                offchain_mock_context,
                contracts_dep_manager: contracts_dep_manager.clone(),
            };
            let challenger = Challenger::new(args);

            // Block Producer
            let create_args = BlockProducerCreateArgs {
                rollup_config_hash,
                store: store.clone(),
                generator: generator.clone(),
                chain: Arc::clone(&chain),
                mem_pool,
                rpc_client: rpc_client.clone(),
                ckb_genesis_info,
                config: block_producer_config,
                tests_control: tests_control.clone(),
                contracts_dep_manager,
            };
            let block_producer =
                BlockProducer::create(create_args).with_context(|| "init block producer")?;

            (
                Some(block_producer),
                Some(challenger),
                tests_control,
                Some(withdrawal_unlocker),
                Some(cleaner),
            )
        }
    };

    // Wait for graceful shutdown complete.
    let (shutdown_completed_send, mut shutdown_completed_recv) = mpsc::channel(1);
    // Broadcast shutdown event.
    let (shutdown_event, shutdown_event_recv) = broadcast::channel(1);

    let has_block_producer_and_p2p =
        block_producer.is_some() && config.p2p_network_config.is_some();
    let block_sync_server_state = if has_block_producer_and_p2p {
        Some(Arc::new(std::sync::Mutex::new(BlockSyncServerState::new())))
    } else {
        None
    };

    let mut block_sync_client_p2p_receiver: Option<UnboundedReceiver<P2PStream>> = None;

    // P2P network.
    let p2p_control_and_handle = if let Some(ref p2p_network_config) = config.p2p_network_config {
        let mut protocols: Vec<ProtocolMeta> = Vec::new();
        let mut sync_server_state: Option<Arc<Mutex<p2p::SyncServerState>>> = None;
        match (&mem_pool, config.node_mode) {
            (Some(_), NodeMode::FullNode | NodeMode::Test) => {
                log::info!("will enable mem-pool p2p sync server");
                let s = Arc::new(Mutex::new(Default::default()));
                sync_server_state = Some(s.clone());
                protocols.push(p2p::sync_server_protocol(s));
            }
            (Some(mem_pool), NodeMode::ReadOnly) => {
                log::info!("will enable mem-pool p2p sync client");
                protocols.push(p2p::sync_client_protocol(
                    mem_pool.clone(),
                    shutdown_event.clone(),
                ));
            }
            _ => {}
        }
        match config.node_mode {
            NodeMode::ReadOnly => {
                log::info!("will enable p2p block sync client");
                let (tx, rx) = unbounded_channel();
                block_sync_client_p2p_receiver = Some(rx);
                protocols.push(block_sync_client_protocol(tx));
            }
            NodeMode::FullNode | NodeMode::Test => {
                if let Some(ref state) = block_sync_server_state {
                    log::info!("will enable p2p block sync server");
                    protocols.push(block_sync_server_protocol(state.clone()));
                }
            }
        }
        let mut network = P2PNetwork::init(p2p_network_config, protocols).await?;
        let control = network.control().clone();
        if let (Some(sync_server_state), Some(mem_pool)) = (sync_server_state, &mem_pool) {
            let mut mem_pool = mem_pool.lock().await;
            mem_pool
                .enable_publishing(control.clone(), sync_server_state)
                .await;
        }
        let handle = tokio::spawn(async move {
            log::info!("running the p2p network");
            network.run().await;
        });
        Some((control, handle))
    } else {
        None
    };

    // RPC registry
    let polyjuice_sender_recover = {
        let opt_wallet = match config.block_producer.map(|c| c.wallet_config) {
            Some(Some(c)) => {
                log::info!("[tx from zero] use block producer wallet");

                Some(Wallet::from_config(&c).with_context(|| "polyjuice sender creator wallet")?)
            }
            _ => {
                log::info!("[tx from zero] no wallet config for polyjuice sender creator");

<<<<<<< HEAD
        let block_producer_wallet = config
            .block_producer
            .as_ref()
            .map(|config| Wallet::from_config(&config.wallet_config).with_context(|| "init wallet"))
            .transpose()?;
        PolyjuiceSenderRecover::create(generator.rollup_context(), block_producer_wallet)?
=======
                None
            }
        };

        PolyjuiceSenderRecover::create(generator.rollup_context(), opt_wallet)?
>>>>>>> 870a32ac
    };
    let args = RegistryArgs {
        store: store.clone(),
        mem_pool: mem_pool.clone(),
        generator,
        tests_rpc_impl: test_mode_control.map(Box::new),
        rollup_config,
        chain_config: config.chain.to_owned(),
        consensus_config: config.consensus.to_owned(),
        mem_pool_config: config.mem_pool.clone(),
        node_mode: config.node_mode,
        rpc_client: rpc_client.clone(),
        send_tx_rate_limit: config.dynamic_config.rpc_config.send_tx_rate_limit.clone(),
        server_config: config.rpc_server.clone(),
        dynamic_config_manager,
        polyjuice_sender_recover,
    };

    let rpc_registry = Registry::create(args).await;

    let rpc_address: SocketAddr = {
        let mut addrs: Vec<_> = config.rpc_server.listen.to_socket_addrs()?.collect();
        if addrs.len() != 1 {
            return Err(anyhow!(
                "Invalid RPC listen address `{}`",
                &config.rpc_server.listen
            ));
        }
        addrs.remove(0)
    };

    {
        let rollup_type_script_hash = {
            let hash = rollup_type_script.hash();
            ckb_fixed_hash::H256::from_slice(&hash).unwrap()
        };
        let rollup_config_hash =
            ckb_fixed_hash::H256::from_slice(rollup_config_hash.as_slice()).unwrap();
        log::info!("Rollup type script hash: {}", rollup_type_script_hash);
        log::info!("Rollup config hash: {}", rollup_config_hash);
    }

    log::info!("{:?} mode", config.node_mode);

    let bm = (block_producer, mem_pool.clone()); // To keep the next line short.
    let psc_task = if let (Some(block_producer), Some(mem_pool)) = bm {
        let psc_state = ProduceSubmitConfirm::init(Arc::new(PSCContext {
            store: store.clone(),
            block_producer,
            rpc_client: rpc_client.clone(),
            chain: chain.clone(),
            mem_pool,
            local_cells_manager: Mutex::new(LocalCellsManager::default()),
            chain_updater: chain_updater.clone(),
            rollup_type_script: rollup_type_script.clone(),
            psc_config: config.block_producer.as_ref().unwrap().psc_config.clone(),
            block_sync_server_state: block_sync_server_state.clone(),
        }))
        .await
        .context("create ProduceSubmitConfirm")?;

        let shutdown_completed_send = shutdown_completed_send.clone();
        let mut shutdown_event_recv = shutdown_event.subscribe();
        Some(tokio::spawn(async move {
            let result = tokio::select! {
                _ = shutdown_event_recv.recv() => return,
                result = psc_state.run() => result,
            };
            if let Err(e) = result {
                log::error!("ProduceSubmitConfirm error: {:#}", e);
            }
            drop(shutdown_completed_send);
        }))
    } else {
        None
    };
    let has_psc_task = psc_task.is_some();
    let psc_task = OptionFuture::from(psc_task);

    let block_sync_task =
        if let (Some(receiver), Some(mem_pool)) = (block_sync_client_p2p_receiver, mem_pool) {
            let client = BlockSyncClient {
                store: store.clone(),
                rpc_client: rpc_client.clone(),
                chain: chain.clone(),
                mem_pool,
                chain_updater,
                rollup_type_script: rollup_type_script.clone(),
                p2p_stream_receiver: receiver,
                completed_initial_syncing: false,
            };
            let shutdown_completed_send = shutdown_completed_send.clone();
            let mut shutdown_event_recv = shutdown_event.subscribe();
            Some(tokio::spawn(async move {
                tokio::select! {
                    _ = shutdown_event_recv.recv() => {},
                    _ = client.run() => {},
                }
                drop(shutdown_completed_send);
            }))
        } else {
            None
        };
    let has_block_sync_task = block_sync_task.is_some();
    let block_sync_task = OptionFuture::from(block_sync_task);

    let (chain_task_ended_tx, chain_task) = tokio::sync::oneshot::channel::<()>();
    let rt_handle = tokio::runtime::Handle::current();
    std::thread::Builder::new()
        .name("chain-task".into())
        .spawn({
            let shutdown_send = shutdown_completed_send.clone();
            move || {
                rt_handle.block_on(async move {
                    use tracing::Instrument;

                    let _tx = chain_task_ended_tx;
                    let ctx = ChainTaskContext {
                        // chain_updater,
                        challenger,
                        withdrawal_unlocker,
                        cleaner,
                    };
                    let mut backoff = ExponentialBackoff::new(Duration::from_secs(1));
                    let mut chain_task = ChainTask::create(
                        rpc_client,
                        Duration::from_secs(3),
                        ctx,
                        shutdown_send,
                        shutdown_event_recv,
                    );

                    let mut run_status = ChainTaskRunStatus::default();
                    loop {
                        // Exit if shutdown event is received.
                        if chain_task.shutdown_event.try_recv().is_ok() {
                            log::info!("ChainTask existed successfully");
                            return;
                        }

                        let run_span = info_span!("chain_task_run");
                        match chain_task
                            .run(&run_status)
                            .instrument(run_span.clone())
                            .await
                        {
                            Ok(updated_status) => {
                                run_status = updated_status;
                                backoff.reset();

                                let sleep_span =
                                    info_span!(parent: &run_span, "chain_task interval sleep");
                                tokio::time::sleep(chain_task.poll_interval)
                                    .instrument(sleep_span)
                                    .await;
                            }
                            Err(err) if err.is::<RPCRequestError>() => {
                                // Reset status and refresh tip number hash
                                run_status = ChainTaskRunStatus::default();
                                let backoff_sleep = backoff.next_sleep();
                                log::error!(
                                    "chain polling loop request error, will retry in {}s: {}",
                                    backoff_sleep.as_secs(),
                                    err
                                );

                                let sleep_span =
                                    info_span!(parent: &run_span, "chain_task backoff sleep");
                                tokio::time::sleep(backoff_sleep)
                                    .instrument(sleep_span)
                                    .await;
                            }
                            Err(err) => {
                                log::error!("chain polling loop exit unexpected, error: {}", err);
                                break;
                            }
                        }
                    }
                });
            }
        })
        .unwrap();

    let sub_shutdown = shutdown_event.subscribe();
    let rpc_shutdown_send = shutdown_completed_send.clone();
    let rpc_task = spawn(async move {
        if let Err(err) =
            start_jsonrpc_server(rpc_address, rpc_registry, rpc_shutdown_send, sub_shutdown).await
        {
            log::error!("Error running JSONRPC server: {:?}", err);
        }
    });

    tokio::select! {
        _ = sigint_or_sigterm() => {},
        _ = chain_task => {},
        _ = rpc_task => {},
        _ = psc_task, if has_psc_task => {},
        _ = block_sync_task, if has_block_sync_task => {},
    };

    //If any task is out of running, broadcast shutdown event.
    log::info!("send shutdown event");
    if let Err(err) = shutdown_event.send(()) {
        log::error!("Failed to brodcast error message: {:?}", err);
    }
    // Shutdown p2p network.
    if let Some((control, handle)) = p2p_control_and_handle {
        log::info!("closing p2p network");
        let _ = control.close().await;
        let _ = handle.await;
        log::info!("p2p network closed");
    }

    // Make sure all the senders are dropped.
    drop(shutdown_completed_send);

    // When every sender has gone out of scope, the recv call
    // will return with an error. We ignore the error. Just
    // make sure we can hit this line.
    let _ = shutdown_completed_recv.recv().await;
    log::info!("Exiting...");

    Ok(())
}

async fn check_ckb_version(rpc_client: &RPCClient) -> Result<()> {
    let ckb_version = rpc_client.get_ckb_version().await?;
    let ckb_version = ckb_version.split('(').collect::<Vec<&str>>()[0].trim_end();
    if Version::parse(ckb_version)? < Version::parse(MIN_CKB_VERSION)? {
        return Err(anyhow!(
            "The version of CKB node {} is lower than the minimum version {}",
            ckb_version,
            MIN_CKB_VERSION
        ));
    }
    Ok(())
}

async fn check_rollup_config_cell(
    block_producer_config: &BlockProducerConfig,
    rollup_config: &RollupConfig,
    rpc_client: &RPCClient,
) -> Result<()> {
    let rollup_config_cell = rpc_client
        .get_cell(
            block_producer_config
                .rollup_config_cell_dep
                .out_point
                .clone()
                .into(),
        )
        .await?
        .and_then(|cell_with_status| cell_with_status.cell)
        .ok_or_else(|| anyhow!("can't find rollup config cell"))?;
    let cell_data = RollupConfig::from_slice(&rollup_config_cell.data.to_vec())?;
    let eoa_set = rollup_config
        .allowed_eoa_type_hashes()
        .into_iter()
        .map(|th| th.hash())
        .collect::<Vec<_>>();
    let contract_set = rollup_config
        .allowed_contract_type_hashes()
        .into_iter()
        .map(|th| th.hash())
        .collect::<Vec<_>>();
    let unregistered_eoas = cell_data
        .allowed_eoa_type_hashes()
        .into_iter()
        .map(|th| th.hash())
        .filter(|item| !eoa_set.contains(item))
        .collect::<Vec<_>>();
    let unregistered_contracts = cell_data
        .allowed_contract_type_hashes()
        .into_iter()
        .map(|th| th.hash())
        .filter(|item| !contract_set.contains(item))
        .collect::<Vec<_>>();
    if !unregistered_eoas.is_empty() || !unregistered_contracts.is_empty() {
        return Err(anyhow!(
            "Unregistered eoa type hashes: {:#?}, \
            unregistered contract type hashes: {:#?}",
            unregistered_eoas,
            unregistered_contracts
        ));
    }
    Ok(())
}

fn check_locks(
    block_producer_config: &BlockProducerConfig,
    rollup_config: &RollupConfig,
) -> Result<()> {
    let zeros = ckb_fixed_hash::H256([0u8; 32]);

    // check burn lock
    if zeros != block_producer_config.challenger_config.burn_lock.code_hash {
        return Err(anyhow!(
            "[block_producer.challenger.burn_lock.code_hash] is expected to be zero"
        ));
    }

    let burn_lock_hash = {
        let script: gw_types::packed::Script = block_producer_config
            .challenger_config
            .burn_lock
            .clone()
            .into();
        script.hash().pack()
    };
    if burn_lock_hash != rollup_config.burn_lock_hash() {
        return Err(anyhow!("[block_producer.challenge.burn_lock] ({}) isn't match rollup config's burn_lock_hash ({})", burn_lock_hash, rollup_config.burn_lock_hash()));
    }

    // check challenge lock
    if zeros
        == block_producer_config
            .challenger_config
            .rewards_receiver_lock
            .code_hash
    {
        return Err(anyhow!(
            "[block_producer.challenger.rewards_receiver_lock.code_hash] shouldn't be zero"
        ));
    }

    // check wallet lock
    let opt_wallet_config = block_producer_config.wallet_config.as_ref();
    if let Some(block_producer_wallet_lock) = opt_wallet_config.map(|c| &c.lock) {
        if zeros == block_producer_wallet_lock.code_hash {
            bail!("[block_producer.wallet.lock.code_hash] shouldn't be zero");
        }

        let challenger_rewards_receiver_lock = &block_producer_config
            .challenger_config
            .rewards_receiver_lock;
        if block_producer_wallet_lock == challenger_rewards_receiver_lock {
            bail!("[block_producer.challenger.rewards_receiver_lock] and [block_producer.wallet.lock] have the same address, which is not recommended");
        }
    }

    Ok(())
}

fn is_hardfork_switch_eq(l: &HardForkSwitch, r: &HardForkSwitch) -> bool {
    l.rfc_0028() == r.rfc_0028()
        && l.rfc_0029() == r.rfc_0029()
        && l.rfc_0030() == r.rfc_0030()
        && l.rfc_0031() == r.rfc_0031()
        && l.rfc_0032() == r.rfc_0032()
        && l.rfc_0036() == r.rfc_0036()
        && l.rfc_0038() == r.rfc_0038()
}

fn is_l1_query_error(err: &anyhow::Error) -> bool {
    use crate::chain_updater::QueryL1TxError;

    // TODO: filter rpc request method?
    err.downcast_ref::<RPCRequestError>().is_some()
        || err.downcast_ref::<QueryL1TxError>().is_some()
}

async fn sigint_or_sigterm() {
    let int = tokio::signal::ctrl_c();
    #[cfg(unix)]
    let mut term = tokio::signal::unix::signal(tokio::signal::unix::SignalKind::terminate())
        .expect("creating SIGTERM stream");
    #[cfg(unix)]
    tokio::select! {
        _ = int => {}
        _ = term.recv() => {}
    }
    #[cfg(not(unix))]
    let _ = int.await;

    log::info!("received sigint or sigterm, shutting down");
}

fn spawn_starvation_detector() {
    tokio::spawn(async move {
        let mut instant = Instant::now();
        loop {
            tokio::time::sleep(Duration::from_millis(500)).await;
            let now = Instant::now();
            let late_millis = (now.duration_since(instant).as_millis() as u32).saturating_sub(500);
            if late_millis > 200 {
                log::warn!("starvation detected: {}ms late", late_millis);
            } else if late_millis > 50 {
                log::info!("micro-starvation detected: {}ms late", late_millis);
            }
            instant = now;
        }
    });
}<|MERGE_RESOLUTION|>--- conflicted
+++ resolved
@@ -796,29 +796,20 @@
 
     // RPC registry
     let polyjuice_sender_recover = {
-        let opt_wallet = match config.block_producer.map(|c| c.wallet_config) {
+        let opt_wallet = match config.block_producer.as_ref().map(|c| &c.wallet_config) {
             Some(Some(c)) => {
                 log::info!("[tx from zero] use block producer wallet");
 
-                Some(Wallet::from_config(&c).with_context(|| "polyjuice sender creator wallet")?)
+                Some(Wallet::from_config(c).with_context(|| "polyjuice sender creator wallet")?)
             }
             _ => {
                 log::info!("[tx from zero] no wallet config for polyjuice sender creator");
 
-<<<<<<< HEAD
-        let block_producer_wallet = config
-            .block_producer
-            .as_ref()
-            .map(|config| Wallet::from_config(&config.wallet_config).with_context(|| "init wallet"))
-            .transpose()?;
-        PolyjuiceSenderRecover::create(generator.rollup_context(), block_producer_wallet)?
-=======
                 None
             }
         };
 
         PolyjuiceSenderRecover::create(generator.rollup_context(), opt_wallet)?
->>>>>>> 870a32ac
     };
     let args = RegistryArgs {
         store: store.clone(),
